# Real Estate Agent

A comprehensive real estate intelligence platform designed for brokers, appraisers, and real estate professionals in Israel. Features advanced MCP (Model Context Protocol) server integration for seamless LLM use, Israeli real estate scraping (Yad2), planning document access (RAMI), Tel Aviv GIS integration, and professional broker tools.

## 🎯 Core Features

<<<<<<< HEAD
### 🏠 Real Estate Intelligence & Scraping
- **🔍 Advanced Search**: Comprehensive Yad2 scraping with 58+ search parameters
- **📊 Market Analytics**: Price analysis, location breakdowns, property type distributions
- **💾 Data Export**: Save results to JSON with comprehensive metadata
- **📈 Trend Analysis**: Historical price tracking and market insights
- **🎯 Smart Filtering**: Location, price range, property features, and amenities

### 🖥️ Professional Broker Dashboard
- **📋 Listing Management**: Modern Next.js interface for property portfolio management
- **🚨 Real-time Alerts**: Email and WhatsApp notifications with Celery task scheduling
- **💰 Mortgage Calculator**: Advanced affordability analysis and Bank of Israel rate integration
- **📊 Visual Analytics**: Interactive charts and market insights with Recharts
- **🗺️ Map Integration**: Mapbox GL integration for property visualization
- **📱 Responsive Design**: Mobile-friendly interface with dark/light theme support
=======
### 🏠 Real Estate Intelligence
- 🏠 **Dynamic Parameter Support**: Search any area with customizable filters (price, location, property type, features)
- 🔍 **Flexible Search**: Support for all known Yad2 parameters (topArea, city, neighborhood, property types, etc.)
- 📊 **Advanced Analytics**: Price analysis, location breakdowns, property type distributions
- 💾 **Data Export**: Save results to JSON with comprehensive metadata
- 📣 **Alert Notifications**: Email or WhatsApp alerts when listings match criteria
- 📄 **Property Documents**: Attach land registry extracts, condo plans, and area appraisals manually, while permits and rights documents are collected automatically. Documents can be uploaded directly from the listing page.
>>>>>>> 180c234f

### 🏛️ Planning & Government Data (RAMI)
- **📄 Israeli Planning Documents**: Direct access to land.gov.il TabaSearch API
- **🗂️ Document Downloads**: Automatic download of regulations (תקנון), blueprints (תשריט), appendices (נספח), and archives (ממ"ג)
- **🔍 Smart Search**: Search by plan number, city, gush/chelka, or multiple criteria
- **🇮🇱 Tel Aviv Optimized**: Pre-configured searches for Tel Aviv metropolitan area

### 🗺️ GIS & Location Intelligence
- **📍 Address Geocoding**: Convert addresses to coordinates (EPSG:2039)
- **🏗️ Building Permits**: Find nearby construction permits with PDF downloads
- **🌍 Spatial Analysis**: Land use, zoning, parcels, and neighborhood data
- **🔒 Safety Data**: Dangerous buildings, preservation status, noise levels
- **📋 Building Rights**: Access building privilege (זכויות בנייה) information

### 🤖 AI & LLM Integration
- **🤖 Multiple MCP Servers**: 4 specialized servers (Yad2, RAMI, GIS, gov.il) with 25+ tools
- **🌐 Natural Language Queries**: Ask questions in plain language
- **⚡ URL Builder**: Generate search URLs programmatically without scraping
- **🔧 Development Tools**: Robust testing and debugging capabilities
- **📚 Comprehensive Documentation**: Parameter references and examples

## 📁 Project Architecture

```
realestate-agent/
├── 🏠 CORE SCRAPING & MCP SERVICES
│   ├── yad2/                      # Real estate scraping & MCP server
│   │   ├── core/                  # Core functionality
│   │   │   ├── parameters.py      # Search parameters & validation (58+ params)
│   │   │   ├── models.py          # Data models (RealEstateListing)
│   │   │   └── utils.py           # Utility functions
│   │   ├── scrapers/              # Web scrapers
│   │   │   └── yad2_scraper.py    # Main Yad2 scraper with rate limiting
│   │   ├── mcp/server.py          # MCP server for LLM integration
│   │   ├── cli/interactive.py     # Interactive CLI utilities
│   │   └── examples/demo.py       # Demonstration script
│   ├── rami/                      # Israeli planning documents
│   │   ├── rami_client.py         # RAMI TabaSearch API client
│   │   └── mcp/server.py          # Planning documents MCP server
│   ├── gis/                       # Tel Aviv GIS integration
│   │   ├── gis_client.py          # Tel Aviv ArcGIS client & CLI
│   │   ├── parse_zchuyot.py       # Building privilege parser
│   │   └── mcp/server.py          # GIS data MCP server
│   └── gov/                       # Government data services
│       └── mcp/                   # Gov.il data MCP server
│           ├── server.py          # Government datasets & comparables
│           ├── decisive.py        # Decisive appraisal data
│           └── transactions.py    # Real estate transaction data
├── 🖥️ PROFESSIONAL UI & BACKEND
│   ├── realestate-broker-ui/      # Next.js 15 Professional Dashboard
│   │   ├── app/                   # App Router (Next.js 15)
│   │   │   ├── listings/          # Property listings management
│   │   │   ├── alerts/            # Alert configuration
│   │   │   ├── mortgage/          # Mortgage calculator & analysis
│   │   │   └── api/               # API routes
│   │   ├── components/            # Reusable UI components
│   │   │   ├── layout/            # Layout components (sidebar, header)
│   │   │   ├── ui/                # Shadcn/ui components
│   │   │   ├── ListingTable.tsx   # Advanced listings table
│   │   │   └── Map.tsx            # Mapbox GL map integration
│   │   ├── lib/                   # Utilities & configuration
│   │   │   ├── data.ts            # Data interfaces & types
│   │   │   ├── mortgage.ts        # Mortgage calculation logic
│   │   │   └── config.ts          # App configuration
│   │   └── types/                 # TypeScript definitions
│   └── backend-django/            # Django Backend API
│       ├── broker_backend/        # Django project configuration
│       │   ├── settings.py        # Django settings with Celery
│       │   ├── celery.py          # Celery configuration
│       │   └── urls.py            # URL routing
│       └── core/                  # Core Django app
│           ├── models.py          # Database models
│           ├── views.py           # API views
│           ├── tasks.py           # Celery tasks for alerts
│           └── urls.py            # API endpoints
├── 🧪 TESTING & UTILITIES
│   ├── tests/                     # Comprehensive test suite
│   │   ├── yad2/                  # Real estate scraping tests
│   │   ├── rami/                  # Planning documents tests
│   │   ├── gis/                   # GIS integration tests
│   │   ├── gov/                   # Government data tests
│   │   └── core/                  # Integration tests
│   ├── db/                        # Database utilities
│   ├── utils/                     # Utility scripts
│   └── orchestration/             # Alert scheduling & management
├── 📋 CONFIGURATION & DEPLOYMENT
│   ├── claude_config.json         # Claude Desktop MCP configuration
│   ├── requirements.txt           # Python dependencies
│   ├── pyproject.toml            # Project configuration
│   ├── run_all.sh                # Start all MCP servers
│   └── PRD.md                    # Product Requirements Document (Hebrew)
```

## 🚀 Quick Start

### 📋 Prerequisites
- **Python 3.10+** (recommended: 3.11 or 3.12)
- **Node.js 18+** (for the broker UI)
- **pnpm** (for package management)
- **Redis** (for Django backend alerts, optional)

### 1️⃣ Core Installation

```bash
# Clone the repository
git clone https://github.com/your-username/realestate-agent.git
cd realestate-agent

# Create and activate virtual environment (recommended)
python3 -m venv .venv
source .venv/bin/activate  # On Windows: .venv\Scripts\activate

# Install Python dependencies
pip install -r requirements.txt
```

### 2️⃣ Professional Broker Dashboard (Recommended)

The modern Next.js dashboard provides a complete broker workflow with alerts, mortgage analysis, and property management.

```bash
# 🖥️ Frontend Setup
cd realestate-broker-ui
pnpm install
cp .env.example .env.local
# Edit .env.local with your configuration
pnpm dev  # Starts on http://localhost:3000

# 🔧 Backend Setup (in a new terminal)
cd ../backend-django
python -m venv .venv && source .venv/bin/activate
pip install -r requirements.txt
python manage.py migrate
python manage.py runserver 0.0.0.0:8000  # API on http://localhost:8000
```

#### 🚨 Enable Real-time Alerts (Optional)
For email/WhatsApp notifications, set up Redis and Celery:

```bash
# Terminal 1: Redis server
redis-server

# Terminal 2: Celery worker
cd backend-django
CELERY_BROKER_URL=redis://localhost:6379/0 celery -A broker_backend worker -l info

# Terminal 3: Celery beat scheduler
CELERY_BROKER_URL=redis://localhost:6379/0 celery -A broker_backend beat -l info
```

Add environment variables to `backend-django/.env`:
```env
SENDGRID_API_KEY=your_sendgrid_key
EMAIL_FROM=alerts@yourcompany.com
TWILIO_ACCOUNT_SID=your_twilio_sid
TWILIO_AUTH_TOKEN=your_twilio_token
```

### 3️⃣ MCP Servers for LLM Integration

Set up Claude Desktop or other LLM tools to use natural language queries:

```bash
# Copy MCP configuration
# macOS:
mkdir -p "${HOME}/Library/Application Support/Claude"
cp claude_config.json "${HOME}/Library/Application Support/Claude/claude_desktop_config.json"

# Linux:
mkdir -p "${HOME}/.config/Claude"
cp claude_config.json "${HOME}/.config/Claude/claude_desktop_config.json"

# Windows (PowerShell):
New-Item -ItemType Directory -Force "$env:APPDATA\Claude" | Out-Null
Copy-Item -Force .\claude_config.json "$env:APPDATA\Claude\claude_desktop_config.json"
```

**Start All MCP Servers:**
```bash
./run_all.sh
```

**Individual Servers:**
```bash
python -m yad2.mcp.server      # Real estate scraping (port 8001)
python -m rami.mcp.server      # Planning documents (port 8002)
python -m gis.mcp.server       # Tel Aviv GIS (port 8003)
python -m gov.mcp.server       # Government data (port 8004)
```

### 4️⃣ Quick Examples

#### 🔍 Search Real Estate (CLI)
```bash
# Interactive demo
python -m yad2.examples.demo

# Interactive CLI
python -c "from yad2.cli import InteractiveCLI; InteractiveCLI().main_menu()"
```

#### 🤖 Natural Language Queries (with Claude/LLM)
After setting up MCP servers, you can ask:
- *"Find 4-room apartments in Tel Aviv under 8 million NIS with parking"*
- *"Get planning documents for Gush 6638 Chelka 96"*
- *"Find building permits near Dizengoff 50"*
- *"Analyze comparable transactions in Ramat Aviv"*

#### 💻 Programmatic Usage
```python
from yad2 import Yad2Scraper, Yad2SearchParameters

# Create search parameters
params = Yad2SearchParameters(
    maxPrice=8000000,
    city=5000,           # Tel Aviv
    property="1,33",     # Apartments and Penthouses
    rooms="3-4",
    elevator=1,
    parking=1
)

# Search and save results
scraper = Yad2Scraper(params)
listings = scraper.scrape_all_pages(max_pages=3)
scraper.save_to_json("tel_aviv_search.json")

print(f"Found {len(listings)} listings")
```

### 5️⃣ Testing

```bash
# Run all tests
pytest

# Run specific module tests
python -m yad2.tests.test_core
python tests/rami/test_rami_client.py
python tests/gis/test_gis_client.py
python tests/gov/test_decisive_appraisal.py
```

#### RAMI (Planning Documents) Usage

- Python API:
```python
from rami.rami_client import RamiClient

# Search for Tel Aviv plans
client = RamiClient()
search_params = {
    "city": 5000,  # Tel Aviv
    "planTypes": [72, 21, 1, 8, 9, 10, 12, 20],
    "planTypesUsed": True
}
plans_df = client.fetch_plans(search_params)
print(f"Found {len(plans_df)} plans")

# Download documents for specific plans
plans_list = plans_df.head(3).to_dict('records')
results = client.download_multiple_plans_documents(
    plans_list, 
    doc_types=['takanon', 'tasrit'],  # Regulations and blueprints
    base_dir="planning_docs"
)
```

- Run Examples:
```bash
# Download planning documents example
python tests/rami/download_example.py

# Test MCP server
python tests/rami/test_mcp_server.py
```

#### GIS (Tel Aviv) Usage

- CLI (quick check):
```bash
python -m gis.gis_client --street "הגולן" --num 1 --radius 30
```

- Python API:
```python
from gis.gis_client import TelAvivGS

gs = TelAvivGS()
x, y = gs.get_address_coordinates("הגולן", 1)
permits = gs.get_building_permits(x, y, radius=30, download_pdfs=True, save_dir="permits")
print(len(permits))
```

## 🏛️ RAMI Planning Documents System

### Israeli Planning Document Types

The RAMI system provides access to official Israeli planning documents from land.gov.il:

- **תקנון (takanon)**: Planning regulations and legal requirements (PDF)
- **תשריט (tasrit)**: Blueprints, drawings, and planning maps (PDF)  
- **נספח (nispach)**: Supporting appendices and additional documentation (PDF)
- **ממ"ג (mmg)**: Digital planning archives with CAD files and data (ZIP)

### Search Parameters

- **Plan Number**: Specific plan identifier (e.g., "תמ\"א 38", "מתא/7")
- **City Code**: Municipality identifier (5000 = Tel Aviv, 6200 = Jerusalem)
- **Gush/Chelka**: Block and plot numbers for precise location targeting
- **Plan Types**: Various planning categories (residential, commercial, infrastructure)
- **Status Filters**: Planning approval stages and dates

### File Organization

Downloaded documents are automatically organized:
```
rami_plans/
└── PlanName_PlanID/
    ├── takanon/     # Regulation PDFs
    ├── tasrit/      # Blueprint PDFs  
    ├── nispach/     # Appendix PDFs
    └── mmg/         # ZIP archives
```

## 🔧 Yad2 Search Parameters

### Location Parameters
- `topArea`: Regional area
  - 1: North
  - 2: Center
  - 3: South
  - 4: Jerusalem Area
  - 5: West Bank
- `area`: Sub-area within region (1=TLV, 3=RamatGan,Givataim)
- `city`: City ID (5000=Tel Aviv, 6200=Jerusalem, 6300=Haifa)
- `neighborhood`: Neighborhood ID (203=Ramat HaHayal, 199=City Center, etc.)

### Price Parameters
- `maxPrice`: Maximum price in NIS
- `minPrice`: Minimum price in NIS

### Property Parameters
- `property`: Property types (comma-separated)
  - 1: Apartment
  - 2: House/Villa
  - 5: Duplex
  - 33: Penthouse
  - 39: Studio
- `rooms`: Number of rooms (e.g., "3-4", "4+")
- `size`: Property size range
- `floor`: Floor range

### Features
- `parking`: Number of parking spaces required
- `elevator`: Requires elevator (1=yes, 0=no)
- `balcony`: Requires balcony (1=yes, 0=no)
- `renovated`: Must be renovated (1=yes, 0=no)
- `airCondition`: Has air conditioning (1=yes, 0=no)
- `mamad`: Has safe room (1=yes, 0=no)

## 📚 Usage Examples

### Example 1: Tel Aviv Luxury Apartments

```python
from yad2 import Yad2SearchParameters, Yad2Scraper

params = Yad2SearchParameters(
    city=5000,            # Tel Aviv
    property="1,33",      # Apartments + Penthouses
    minPrice=5000000,
    maxPrice=15000000,
    rooms="4+",
    elevator=1,
    parking=2
)

scraper = Yad2Scraper(params)
listings = scraper.scrape_all_pages(max_pages=2)
```

### Example 2: Jerusalem Family Homes
```python
params = Yad2SearchParameters(
    topArea=4,           # Jerusalem area
    property="1,2,5",    # Apartments + Houses + Duplexes
    maxPrice=8000000,
    rooms="4-5",
    balcony=1
)
```

### Example 3: Extract from Existing URL

```python
from yad2 import Yad2Scraper

# Your original URL
url = "https://www.yad2.co.il/realestate/forsale?maxPrice=10500000&property=5%2C33%2C39&topArea=2&area=1&city=5000&neighborhood=203"

# Create scraper from URL
scraper = Yad2Scraper.from_url(url)
summary = scraper.get_search_summary()
print(summary)
```

## 🤖 MCP Servers for LLM Integration

The platform provides **4 specialized MCP servers** with **25+ tools** for comprehensive real estate intelligence through natural language queries.

### 🏠 Yad2 Real Estate Server (`python -m yad2.mcp.server`)

**Core Tools:**
- **`search_real_estate`** — Search with natural language (supports all 58+ Yad2 parameters)
- **`get_search_parameters_reference`** — Complete parameter documentation
- **`analyze_search_results`** — Price trends, location analysis, property distributions
- **`save_search_results`** — Export to JSON with metadata
- **`build_search_url`** — Generate URLs without scraping

**Example Queries:**
- *"Find 4-room apartments in Tel Aviv under 8M NIS with parking and elevator"*
- *"Search penthouses in Jerusalem with balcony, renovated, price range 5-15M"*

### 🏛️ RAMI Planning Documents Server (`python -m rami.mcp.server`)

**Document Tools:**
- **`search_plans`** — General planning document search
- **`search_tel_aviv_plans`** — Pre-configured Tel Aviv searches
- **`download_plan_documents`** — Download specific plan documents
- **`download_multiple_plans_documents`** — Bulk downloads
- **`get_document_types_info`** — Available document types reference

**Document Types:**
- **תקנון (takanon)** — Planning regulations (PDF)
- **תשריט (tasrit)** — Blueprints and drawings (PDF)  
- **נספח (nispach)** — Supporting appendices (PDF)
- **ממ"ג (mmg)** — Digital planning archives (ZIP)

**Example Queries:**
- *"Find planning documents for Gush 6638 Chelka 96"*
- *"Download blueprints for plan תמ״א 38 in Tel Aviv"*

### 🗺️ Tel Aviv GIS Server (`python -m gis.mcp.server`)

**Spatial Analysis Tools:**
- **`geocode_address`** — Address to coordinates (EPSG:2039)
- **`get_building_permits`** — Nearby construction permits + PDF downloads
- **`get_land_use_main/detailed`** — Land use and zoning data
- **`get_plans_local/citywide`** — Planning data at different scales
- **`get_parcels/blocks`** — Property boundaries and block info
- **`get_dangerous_buildings`** — Safety hazard locations
- **`get_preservation`** — Heritage-listed buildings
- **`get_noise_levels`** — Environmental noise data
- **`get_cell_antennas`** — Cellular infrastructure
- **`get_green_areas`** — Parks and green spaces
- **`get_shelters`** — Bomb shelter locations
- **`get_building_privilege_page`** — Building rights (זכויות בנייה)

**Example Queries:**
- *"Get coordinates for Rothschild 1 Tel Aviv"*
- *"Find building permits within 50m of Dizengoff 50"*
- *"What's the land use classification for coordinates 184320, 668548?"*

### 📊 Government Data Server (`python -m gov.mcp.server`)

**Data Access Tools:**
- **`package_search/show`** — Search government datasets (data.gov.il)
- **`fetch_comparable_transactions`** — Real estate transaction comparables
- **`decisive_appraisal`** — Decisive appraisal decisions
- **`datastore_search`** — Query structured government data
- **`license_list`** — Available data licenses
- **`organization_list/show`** — Government organizations and their data

**Example Queries:**
- *"Find comparable real estate transactions near my address"*
- *"Get decisive appraisal decisions for block 6638 plot 96"*
- *"Search government datasets about housing prices"*

### 🚀 Usage with LLM

**Start All Servers:**
```bash
./run_all.sh
```

**Individual Servers:**
```bash
python -m yad2.mcp.server     # Real estate scraping
python -m rami.mcp.server     # Planning documents
python -m gis.mcp.server      # Tel Aviv GIS data
python -m gov.mcp.server      # Government datasets
```

**Configure your LLM** to connect to the servers and use natural language queries:

**Real Estate Queries:**
- "Find 4-room apartments in Tel Aviv under 8 million NIS with parking"
- "Search for penthouses in Jerusalem with elevator"
- "Analyze the price distribution of the last search"

**Planning Document Queries:**
- "Find planning documents for Gush 6638 Chelka 96"
- "Download blueprints for plan תמ\"א 38 in Tel Aviv"
- "Search for all approved plans in Tel Aviv from 2023"

**GIS & Location Queries:**
- "Get coordinates for Rothschild 1 Tel Aviv"
- "Find building permits near Dizengoff 50"
- "What's the land use for coordinates 184320, 668548?"

**Government Data Queries:**
- "Find comparable real estate transactions near my address"
- "Get decisive appraisal decisions for block 6638"

## 🧪 Testing

### Comprehensive Test Suite

The project includes extensive testing across all modules with robust import handling.

**Run All Tests:**
```bash
pytest -q
```

**Run Specific Module Tests:**
```bash
# Yad2 real estate tests
python -m yad2.tests.test_core

# RAMI planning document tests
python tests/rami/test_rami_client.py
python tests/rami/test_mcp_server.py

# GIS tests
python tests/gis/test_gis_client.py

# Government data tests
python tests/gov/test_decisive_appraisal.py

# Test robust import system
python tests/rami/test_robust_imports.py
```

**Run Examples:**
```bash
# Download planning documents
python tests/rami/download_example.py

# Test RAMI pagination
python tests/rami/test_pagination.py
```

### Test Coverage

**Yad2 (Real Estate):**
- Parameter system validation
- URL building and parsing  
- Data model functionality
- Scraper behaviors (mocked HTTP)
- MCP server integration

**RAMI (Planning Documents):**
- API client functionality
- Document download system
- PDF/ZIP file handling
- MCP server tools
- Search parameter validation

**GIS (Tel Aviv):**
- Address geocoding
- Spatial data queries
- Building permit searches
- MCP server integration

**Government Data:**
- Dataset searches
- Decisive appraisal data
- Comparable transactions

### Robust Import System

All test files use a robust import system that works in **all environments**:
- ✅ **Terminal execution**: `python tests/module/test_file.py`
- ✅ **VS Code debugger**: F5 debugging with breakpoints  
- ✅ **Pytest**: `pytest tests/`
- ✅ **CI/CD**: Automated testing pipelines

**For New Test Files:**

Copy this template to ensure imports work everywhere:

```python
import sys
import os
from pathlib import Path

def setup_python_path():
    """Robust path setup for all environments."""
    try:
        import tests.test_utils  # Preferred method
        return
    except (ImportError, ModuleNotFoundError):
        pass
    
    # Fallback: find project root
    current_file = Path(__file__).resolve()
    current_dir = current_file.parent
    
    for _ in range(5):  # Max 5 levels up
        has_config = any((current_dir / marker).exists() 
                        for marker in ['pyproject.toml', 'requirements.txt'])
        has_rami = (current_dir / 'rami').exists()
        
        if has_config and has_rami:  # Found project root
            if str(current_dir) not in sys.path:
                sys.path.insert(0, str(current_dir))
            return
        
        current_dir = current_dir.parent

setup_python_path()

# Now imports work reliably:
from rami.rami_client import RamiClient
```

## 📊 Data Export Format

Results are saved in JSON format with:
- Search metadata (parameters, URL, timestamp)
- Individual listing details (price, address, features, images)
- Search summary and statistics

Example output:
```json
{
  "search_summary": {
    "search_url": "https://www.yad2.co.il/realestate/forsale?...",
    "parameters": {"...": "..."},
    "parameter_descriptions": {"...": {"value": "...", "description": "..."}}
  },
  "scrape_time": "2024-01-15T10:30:00",
  "total_listings": 25,
  "listings": [
    {"title": "...", "price": 1234567, "address": "..."}
  ]
}
```

## 🛡️ Rate Limiting & Ethics

- Built-in delays between requests (respectful scraping)
- Retry logic for failed requests
- User-agent rotation support
- Follows robots.txt guidelines
- Configurable request delays

## 🔧 Development

### Project Organization

The codebase is organized into logical modules:

- **Core**: Parameter handling, data models, utilities (`yad2/core/`)
- **Scrapers**: Web scraping functionality (`yad2/scrapers/`)
- **MCP**: LLM integration server (`yad2/mcp/`)
- **CLI**: Interactive helpers (`yad2/cli/`)
- **Tests**: Core tests (`yad2/tests/`)
- **Examples**: Demo scripts and configurations (`yad2/examples/`)

### Adding New Features

1. Core functionality goes in `yad2/core/`
2. New scrapers go in `yad2/scrapers/`
3. MCP tools go in `yad2/mcp/server.py`
4. CLI features go in `yad2/cli/`
5. Add tests in `yad2/tests/`

### Entry Points

- Run Demo: `python -m yad2.examples.demo`
- Start MCP server: `python -m yad2.mcp.server`
- Run tests: `python -m yad2.tests.test_core`
- Interactive CLI: `python -c "from yad2.cli import InteractiveCLI; InteractiveCLI().main_menu()"`

## 🚨 Troubleshooting

### Common Issues

1. **Import errors**: Ensure you ran `pip install -r requirements.txt` and `cd realestate-agent`
2. **Module not found errors in tests**: Use the robust import template provided in the Testing section
3. **Debugger import issues**: Ensure `.vscode/launch.json` has `"cwd": "${workspaceFolder}"`
4. **No listings found**: Check if parameters are too restrictive
5. **Rate limiting**: Increase delay between requests
6. **Parsing errors**: Yad2 may have changed their HTML structure
7. **PDF download failures**: Check network connection and RAMI API status
8. **MCP server connection issues**: Verify server is running and ports are available

### Debug Mode

```python
import logging
logging.basicConfig(level=logging.DEBUG)
```

### Testing Import Issues

If you encounter import problems in test files:

1. **Use the robust import template** from the Testing section
2. **Verify project structure**: Ensure you're in the project root with `rami/`, `gis/`, `yad2/` directories
3. **Check working directory**: Run `pwd` to confirm you're in `/path/to/realestate-agent`
4. **Test the import system**:
   ```bash
   python tests/rami/test_robust_imports.py
   ```

### MCP Server Issues

If MCP servers won't start:

1. **Check dependencies**: `pip install -r requirements.txt`
2. **Verify Python path**: Ensure project root is accessible
3. **Test individual servers**:
   ```bash
   python -c "from yad2.mcp.server import mcp; print('Yad2 OK')"
   python -c "from rami.mcp.server import mcp; print('RAMI OK')"
   python -c "from gis.mcp.server import mcp; print('GIS OK')"
   ```
4. **Check ports**: Ensure no conflicts on default MCP ports

## 🤝 Contributing

1. Fork the repository
2. Create a feature branch
3. Add tests for new functionality
4. Run the test suite: `python -m yad2.tests.test_core`
5. Submit a pull request

## 📄 License

MIT License - see LICENSE file for details.

## ⚠️ Disclaimer

This tool is for educational and research purposes. Always respect the website's terms of service and rate limits. The authors are not responsible for any misuse of this software.

---

## 🚀 **Ready for Comprehensive Real Estate Intelligence!**

**🏠 Search Real Estate** • **🏛️ Access Planning Documents** • **🗺️ Analyze GIS Data** • **📊 Get Government Insights**

**All through natural language with your LLM! 🤖**

### Key Capabilities Summary

- **🔍 Real Estate Search**: Comprehensive Yad2 scraping with 58+ search parameters
- **📄 Planning Documents**: Download Israeli planning documents (תקנון, תשריט, נספח, ממ"ג)  
- **🗺️ GIS Intelligence**: Tel Aviv spatial data, permits, land use, and more
- **📊 Government Data**: Comparable transactions, decisive appraisals, datasets
- **🤖 LLM Integration**: 4 specialized MCP servers with 25+ tools
- **🧪 Robust Testing**: Works in terminal, debugger, pytest - all environments
- **🔧 Developer Friendly**: Comprehensive documentation, examples, and templates<|MERGE_RESOLUTION|>--- conflicted
+++ resolved
@@ -4,13 +4,13 @@
 
 ## 🎯 Core Features
 
-<<<<<<< HEAD
 ### 🏠 Real Estate Intelligence & Scraping
 - **🔍 Advanced Search**: Comprehensive Yad2 scraping with 58+ search parameters
 - **📊 Market Analytics**: Price analysis, location breakdowns, property type distributions
 - **💾 Data Export**: Save results to JSON with comprehensive metadata
 - **📈 Trend Analysis**: Historical price tracking and market insights
 - **🎯 Smart Filtering**: Location, price range, property features, and amenities
+- **📄 Property Documents**: Attach land registry extracts, condo plans, and area appraisals manually, while permits and rights documents are collected automatically
 
 ### 🖥️ Professional Broker Dashboard
 - **📋 Listing Management**: Modern Next.js interface for property portfolio management
@@ -19,15 +19,6 @@
 - **📊 Visual Analytics**: Interactive charts and market insights with Recharts
 - **🗺️ Map Integration**: Mapbox GL integration for property visualization
 - **📱 Responsive Design**: Mobile-friendly interface with dark/light theme support
-=======
-### 🏠 Real Estate Intelligence
-- 🏠 **Dynamic Parameter Support**: Search any area with customizable filters (price, location, property type, features)
-- 🔍 **Flexible Search**: Support for all known Yad2 parameters (topArea, city, neighborhood, property types, etc.)
-- 📊 **Advanced Analytics**: Price analysis, location breakdowns, property type distributions
-- 💾 **Data Export**: Save results to JSON with comprehensive metadata
-- 📣 **Alert Notifications**: Email or WhatsApp alerts when listings match criteria
-- 📄 **Property Documents**: Attach land registry extracts, condo plans, and area appraisals manually, while permits and rights documents are collected automatically. Documents can be uploaded directly from the listing page.
->>>>>>> 180c234f
 
 ### 🏛️ Planning & Government Data (RAMI)
 - **📄 Israeli Planning Documents**: Direct access to land.gov.il TabaSearch API
