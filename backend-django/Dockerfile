--- conflicted
+++ resolved
@@ -4,21 +4,14 @@
 WORKDIR /app
 
 # Install system dependencies
-# Note: libasound2 was renamed to libasound2t64 in newer Debian/Ubuntu releases
 RUN apt-get update && apt-get install -y \
     gcc g++ libpq-dev supervisor \
     libnss3 libatk-bridge2.0-0 libxcb1 libxcomposite1 libxdamage1 libxfixes3 \
-<<<<<<< HEAD
     libxrender1 libxtst6 libxi6 libdbus-1-3 libxrandr2 libasound2t64 \
-    libatk1.0-0 libgtk-3-0 libdrm2 libgbm1 libpango-1.0-0 libcairo2 libatspi2.0-0 \
-    libgobject-2.0-0 libglib2.0-0 libgdk-pixbuf2.0-0 libffi-dev \
-=======
-    libxrender1 libxtst6 libxi6 libdbus-1-3 libxrandr2 libasound2 \
     libatk1.0-0 libgtk-3-0 libdrm2 libgbm1 \
     libcairo2 libpango-1.0-0 libpangoft2-1.0-0 libpangocairo-1.0-0 \
     libatspi2.0-0 libgobject-2.0-0 libglib2.0-0 libgdk-pixbuf2.0-0 \
     libffi-dev libfreetype6 fontconfig libjpeg62-turbo fonts-noto-core \
->>>>>>> 88bb6ce8
     && rm -rf /var/lib/apt/lists/*
 
 # Copy requirements and install Python dependencies
