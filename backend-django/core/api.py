from rest_framework import viewsets, permissions, status
from rest_framework.decorators import action, api_view, permission_classes
from rest_framework.response import Response
from drf_spectacular.utils import extend_schema, extend_schema_view, OpenApiParameter
from drf_spectacular.types import OpenApiTypes
<<<<<<< HEAD
from .models import Asset, Permit, Plan, Document
from .serializers import AssetSerializer, PermitSerializer, PlanSerializer, DocumentSerializer
=======
from .models import Asset, Permit, Plan, PlanningMetrics
from .serializers import AssetSerializer, PermitSerializer, PlanSerializer
from .services.planning_service import PlanningService
from .services.cost_service import CostService
>>>>>>> 2183602d

import logging

logger = logging.getLogger(__name__)


@extend_schema_view(
    list=extend_schema(
        summary="List all assets",
        description="Retrieve a list of all real estate assets",
        tags=["Assets"],
    ),
    create=extend_schema(
        summary="Create a new asset",
        description="Create a new real estate asset",
        tags=["Assets"],
    ),
    retrieve=extend_schema(
        summary="Retrieve an asset",
        description="Get details of a specific asset by ID",
        tags=["Assets"],
    ),
    update=extend_schema(
        summary="Update an asset",
        description="Update an existing asset",
        tags=["Assets"],
    ),
    partial_update=extend_schema(
        summary="Partially update an asset",
        description="Partially update an existing asset",
        tags=["Assets"],
    ),
    destroy=extend_schema(
        summary="Delete an asset",
        description="Delete an asset by ID",
        tags=["Assets"],
    ),
)
class AssetViewSet(viewsets.ModelViewSet):
    """
    ViewSet for managing real estate assets.
    
    Provides CRUD operations for real estate assets including permits and plans.
    """
    queryset = Asset.objects.all()
    serializer_class = AssetSerializer
    permission_classes = [permissions.AllowAny]

    def perform_create(self, serializer):
        asset = serializer.save()
        logger.info("Asset created with id %s", asset.id)

    @extend_schema(
        summary="Get asset statistics",
        description="Get statistics about assets",
        tags=["Assets"],
    )
    @action(detail=False, methods=['get'])
    def stats(self, request):
        """Get asset statistics."""
        total_assets = self.get_queryset().count()
        return Response({
            'total_assets': total_assets,
            'active_assets': self.get_queryset().filter(is_active=True).count(),
        })


@extend_schema_view(
    list=extend_schema(
        summary="List all permits",
        description="Retrieve a list of all building permits",
        tags=["Permits"],
    ),
    create=extend_schema(
        summary="Create a new permit",
        description="Create a new building permit",
        tags=["Permits"],
    ),
    retrieve=extend_schema(
        summary="Retrieve a permit",
        description="Get details of a specific permit by ID",
        tags=["Permits"],
    ),
    update=extend_schema(
        summary="Update a permit",
        description="Update an existing permit",
        tags=["Permits"],
    ),
    partial_update=extend_schema(
        summary="Partially update a permit",
        description="Partially update an existing permit",
        tags=["Permits"],
    ),
    destroy=extend_schema(
        summary="Delete a permit",
        description="Delete a permit by ID",
        tags=["Permits"],
    ),
)
class PermitViewSet(viewsets.ModelViewSet):
    """
    ViewSet for managing building permits.
    
    Provides CRUD operations for building permits and approvals.
    """
    queryset = Permit.objects.all()
    serializer_class = PermitSerializer
    permission_classes = [permissions.AllowAny]


@extend_schema_view(
    list=extend_schema(
        summary="List all plans",
        description="Retrieve a list of all urban planning documents",
        tags=["Plans"],
    ),
    create=extend_schema(
        summary="Create a new plan",
        description="Create a new urban planning document",
        tags=["Plans"],
    ),
    retrieve=extend_schema(
        summary="Retrieve a plan",
        description="Get details of a specific plan by ID",
        tags=["Plans"],
    ),
    update=extend_schema(
        summary="Update a plan",
        description="Update an existing plan",
        tags=["Plans"],
    ),
    partial_update=extend_schema(
        summary="Partially update a plan",
        description="Partially update an existing plan",
        tags=["Plans"],
    ),
    destroy=extend_schema(
        summary="Delete a plan",
        description="Delete a plan by ID",
        tags=["Plans"],
    ),
)
class PlanViewSet(viewsets.ModelViewSet):
    """
    ViewSet for managing urban planning documents.
    
    Provides CRUD operations for urban planning and development plans.
    """
    queryset = Plan.objects.all()
    serializer_class = PlanSerializer
    permission_classes = [permissions.AllowAny]


<<<<<<< HEAD
@extend_schema_view(
    list=extend_schema(
        summary="List all documents",
        description="Retrieve a list of all documents",
        tags=["Documents"],
    ),
    create=extend_schema(
        summary="Create a new document",
        description="Create a new document record",
        tags=["Documents"],
    ),
    retrieve=extend_schema(
        summary="Retrieve a document",
        description="Get details of a specific document by ID",
        tags=["Documents"],
    ),
    update=extend_schema(
        summary="Update a document",
        description="Update an existing document",
        tags=["Documents"],
    ),
    partial_update=extend_schema(
        summary="Partially update a document",
        description="Partially update an existing document",
        tags=["Documents"],
    ),
    destroy=extend_schema(
        summary="Delete a document",
        description="Delete a document",
        tags=["Documents"],
    ),
)
class DocumentViewSet(viewsets.ModelViewSet):
    """
    ViewSet for managing documents.
    
    Provides CRUD operations for document files and metadata.
    """
    queryset = Document.objects.all()
    serializer_class = DocumentSerializer
    permission_classes = [permissions.IsAuthenticated]
    
    def get_queryset(self):
        """Filter documents by user permissions."""
        if self.request.user.is_staff:
            return Document.objects.all()
        return Document.objects.filter(asset__created_by=self.request.user)
    
    @extend_schema(
        summary="Get documents by asset",
        description="Retrieve all documents for a specific asset",
        tags=["Documents"],
        parameters=[
            OpenApiParameter(
                name="asset_id",
                type=OpenApiTypes.INT,
                location=OpenApiParameter.QUERY,
                description="Asset ID to filter documents",
                required=True,
            ),
        ],
    )
    @action(detail=False, methods=['get'])
    def by_asset(self, request):
        """Get documents for a specific asset."""
        asset_id = request.query_params.get('asset_id')
        if not asset_id:
            return Response(
                {'error': 'asset_id parameter is required'}, 
                status=status.HTTP_400_BAD_REQUEST
            )
        
        try:
            documents = self.get_queryset().filter(asset_id=asset_id)
            serializer = self.get_serializer(documents, many=True)
            return Response(serializer.data)
        except Exception as e:
            logger.error(f"Error getting documents by asset: {e}")
            return Response(
                {'error': 'Failed to get documents'}, 
                status=status.HTTP_500_INTERNAL_SERVER_ERROR
            )
=======
# Planning API endpoints
@api_view(['POST'])
@permission_classes([permissions.AllowAny])
@extend_schema(
    summary="Compute planning metrics",
    description="Compute planning metrics for an asset including coverage, setbacks, and height analysis",
    tags=["Planning"],
    request={
        "application/json": {
            "type": "object",
            "properties": {
                "parcel": {"type": "object", "description": "GeoJSON polygon of parcel"},
                "footprint": {"type": "object", "description": "GeoJSON polygon of building footprint"},
                "rules": {
                    "type": "object",
                    "properties": {
                        "setbacks": {"type": "object", "description": "Setback rules"},
                        "height": {"type": "object", "description": "Height rules"}
                    }
                },
                "current": {
                    "type": "object",
                    "properties": {
                        "floors": {"type": "integer", "description": "Current number of floors"},
                        "height_m": {"type": "number", "description": "Current height in meters"}
                    }
                }
            }
        }
    },
    responses={
        200: {
            "description": "Planning metrics computed successfully",
            "content": {
                "application/json": {
                    "type": "object",
                    "properties": {
                        "id": {"type": "integer"},
                        "parcel_area_m2": {"type": "number"},
                        "footprint_area_m2": {"type": "number"},
                        "coverage_pct": {"type": "number"},
                        "setback_violations": {"type": "array"},
                        "height_current": {"type": "object"},
                        "height_allowed": {"type": "object"},
                        "height_delta": {"type": "object"},
                        "calc_confidence": {"type": "string"}
                    }
                }
            }
        },
        404: {"description": "Asset not found"},
        400: {"description": "Invalid input data"}
    }
)
def compute_planning_metrics(request, asset_id):
    """Compute planning metrics for an asset."""
    try:
        asset = Asset.objects.get(id=asset_id)
    except Asset.DoesNotExist:
        return Response({"error": "Asset not found"}, status=status.HTTP_404_NOT_FOUND)
    
    try:
        planning_service = PlanningService()
        planning_metrics = planning_service.compute_planning_metrics(asset, request.data)
        
        return Response({
            "id": planning_metrics.id,
            "parcel_area_m2": planning_metrics.parcel_area_m2,
            "footprint_area_m2": planning_metrics.footprint_area_m2,
            "coverage_pct": planning_metrics.coverage_pct,
            "allowed_envelope_polygon": planning_metrics.allowed_envelope_polygon,
            "setback_violations": planning_metrics.setback_violations,
            "height_current": planning_metrics.height_current,
            "height_allowed": planning_metrics.height_allowed,
            "height_delta": planning_metrics.height_delta,
            "calc_confidence": planning_metrics.calc_confidence,
            "updated_at": planning_metrics.updated_at
        })
    except Exception as e:
        logger.error(f"Error computing planning metrics for asset {asset_id}: {e}")
        return Response({"error": "Failed to compute planning metrics"}, status=status.HTTP_500_INTERNAL_SERVER_ERROR)


@api_view(['GET'])
@permission_classes([permissions.AllowAny])
@extend_schema(
    summary="Get planning metrics",
    description="Retrieve planning metrics for an asset",
    tags=["Planning"],
    responses={
        200: {
            "description": "Planning metrics retrieved successfully",
            "content": {
                "application/json": {
                    "type": "object",
                    "properties": {
                        "id": {"type": "integer"},
                        "parcel_area_m2": {"type": "number"},
                        "footprint_area_m2": {"type": "number"},
                        "coverage_pct": {"type": "number"},
                        "setback_violations": {"type": "array"},
                        "height_current": {"type": "object"},
                        "height_allowed": {"type": "object"},
                        "height_delta": {"type": "object"},
                        "calc_confidence": {"type": "string"}
                    }
                }
            }
        },
        404: {"description": "Asset or planning metrics not found"}
    }
)
def get_planning_metrics(request, asset_id):
    """Get planning metrics for an asset."""
    try:
        asset = Asset.objects.get(id=asset_id)
        planning_metrics = asset.planning_metrics
    except Asset.DoesNotExist:
        return Response({"error": "Asset not found"}, status=status.HTTP_404_NOT_FOUND)
    except PlanningMetrics.DoesNotExist:
        return Response({"error": "Planning metrics not found"}, status=status.HTTP_404_NOT_FOUND)
    
    return Response({
        "id": planning_metrics.id,
        "parcel_area_m2": planning_metrics.parcel_area_m2,
        "footprint_area_m2": planning_metrics.footprint_area_m2,
        "coverage_pct": planning_metrics.coverage_pct,
        "allowed_envelope_polygon": planning_metrics.allowed_envelope_polygon,
        "setback_violations": planning_metrics.setback_violations,
        "height_current": planning_metrics.height_current,
        "height_allowed": planning_metrics.height_allowed,
        "height_delta": planning_metrics.height_delta,
        "calc_confidence": planning_metrics.calc_confidence,
        "updated_at": planning_metrics.updated_at
    })


# Cost estimation API endpoints
@api_view(['POST'])
@permission_classes([permissions.AllowAny])
@extend_schema(
    summary="Estimate build cost",
    description="Estimate building construction costs using Dekel-style calculations",
    tags=["Cost Estimation"],
    request={
        "application/json": {
            "type": "object",
            "properties": {
                "area_m2": {"type": "number", "description": "Building area in square meters"},
                "scope": {
                    "type": "array",
                    "items": {"type": "string"},
                    "description": "List of construction scopes"
                },
                "region": {"type": "string", "description": "Region code (TA, CENTER, NORTH, SOUTH)"},
                "quality": {"type": "string", "description": "Quality level (basic, standard, premium)"}
            },
            "required": ["area_m2"]
        }
    },
    responses={
        200: {
            "description": "Cost estimate computed successfully",
            "content": {
                "application/json": {
                    "type": "object",
                    "properties": {
                        "breakdown": {"type": "object"},
                        "totals": {
                            "type": "object",
                            "properties": {
                                "base_cost": {"type": "number"},
                                "base_cost_with_vat": {"type": "number"},
                                "low_cost": {"type": "number"},
                                "low_cost_with_vat": {"type": "number"},
                                "high_cost": {"type": "number"},
                                "high_cost_with_vat": {"type": "number"}
                            }
                        },
                        "metadata": {"type": "object"}
                    }
                }
            }
        },
        400: {"description": "Invalid input data"}
    }
)
def estimate_build_cost(request):
    """Estimate building construction costs."""
    try:
        cost_service = CostService()
        estimate = cost_service.estimate_build_cost(request.data)
        return Response(estimate)
    except Exception as e:
        logger.error(f"Error estimating build cost: {e}")
        return Response({"error": "Failed to estimate build cost"}, status=status.HTTP_500_INTERNAL_SERVER_ERROR)


@api_view(['GET'])
@permission_classes([permissions.AllowAny])
@extend_schema(
    summary="Get cost estimation options",
    description="Get available options for cost estimation (regions, qualities, scopes)",
    tags=["Cost Estimation"],
    responses={
        200: {
            "description": "Options retrieved successfully",
            "content": {
                "application/json": {
                    "type": "object",
                    "properties": {
                        "regions": {"type": "array"},
                        "qualities": {"type": "array"},
                        "scopes": {"type": "array"}
                    }
                }
            }
        }
    }
)
def get_cost_options(request):
    """Get available options for cost estimation."""
    try:
        cost_service = CostService()
        return Response({
            "regions": cost_service.get_available_regions(),
            "qualities": cost_service.get_available_qualities(),
            "scopes": cost_service.get_available_scopes()
        })
    except Exception as e:
        logger.error(f"Error getting cost options: {e}")
        return Response({"error": "Failed to get cost options"}, status=status.HTTP_500_INTERNAL_SERVER_ERROR)
>>>>>>> 2183602d
<|MERGE_RESOLUTION|>--- conflicted
+++ resolved
@@ -3,15 +3,10 @@
 from rest_framework.response import Response
 from drf_spectacular.utils import extend_schema, extend_schema_view, OpenApiParameter
 from drf_spectacular.types import OpenApiTypes
-<<<<<<< HEAD
-from .models import Asset, Permit, Plan, Document
+from .models import Asset, Permit, Plan, Document, PlanningMetrics
 from .serializers import AssetSerializer, PermitSerializer, PlanSerializer, DocumentSerializer
-=======
-from .models import Asset, Permit, Plan, PlanningMetrics
-from .serializers import AssetSerializer, PermitSerializer, PlanSerializer
 from .services.planning_service import PlanningService
 from .services.cost_service import CostService
->>>>>>> 2183602d
 
 import logging
 
@@ -165,7 +160,6 @@
     permission_classes = [permissions.AllowAny]
 
 
-<<<<<<< HEAD
 @extend_schema_view(
     list=extend_schema(
         summary="List all documents",
@@ -248,7 +242,6 @@
                 {'error': 'Failed to get documents'}, 
                 status=status.HTTP_500_INTERNAL_SERVER_ERROR
             )
-=======
 # Planning API endpoints
 @api_view(['POST'])
 @permission_classes([permissions.AllowAny])
@@ -480,5 +473,4 @@
         })
     except Exception as e:
         logger.error(f"Error getting cost options: {e}")
-        return Response({"error": "Failed to get cost options"}, status=status.HTTP_500_INTERNAL_SERVER_ERROR)
->>>>>>> 2183602d
+        return Response({"error": "Failed to get cost options"}, status=status.HTTP_500_INTERNAL_SERVER_ERROR)