--- conflicted
+++ resolved
@@ -615,17 +615,14 @@
         return JsonResponse({'error': 'assetId required'}, status=400)
 
     asset_id = data['assetId']
-<<<<<<< HEAD
     track('report_request', user=getattr(request, 'user', None), asset_id=asset_id)
 
-=======
     sections = data.get('sections')
     if sections is None:
         sections = DEFAULT_REPORT_SECTIONS
     elif not sections:
         return JsonResponse({'error': 'sections required'}, status=400)
     
->>>>>>> 7bd453c5
     try:
         # Create report using service
         report = report_service.create_report(asset_id, sections)
