from __future__ import annotations

from typing import Any, Iterable, List, Optional, Dict, Tuple
import os
import time
import logging
from concurrent.futures import ThreadPoolExecutor, TimeoutError as FuturesTimeoutError
from types import SimpleNamespace

from sqlalchemy.orm import Session

from db.database import SQLAlchemyDatabase
from db.models import Listing, SourceRecord, Transaction
from yad2.scrapers.yad2_scraper import RealEstateListing

# collector imports
from orchestration.collectors.yad2_collector import Yad2Collector
from orchestration.collectors.gis_collector import GISCollector
from orchestration.collectors.gov_collector import GovCollector
from orchestration.collectors.govmap_collector import GovMapCollector
from orchestration.collectors.rami_collector import RamiCollector
from orchestration.collectors.mavat_collector import MavatCollector
from govmap.api_client import itm_to_wgs84
from orchestration.observability import (
    COLLECTOR_FAILURE,
    COLLECTOR_LATENCY,
    COLLECTOR_SUCCESS,
    start_metrics_server,
    tracer,
)

try:  # pragma: no cover - best effort import
    from core.analytics import track  # type: ignore
except Exception:  # pragma: no cover - fallback when Django not configured
    def track(*args, **kwargs):
        pass

# alert helpers
from orchestration.alerts import Notifier

logger = logging.getLogger(__name__)

"""High level data collection pipeline for real-estate assets.

This module defines a small object oriented framework that orchestrates
calls to the various data providers (Yad2, Tel-Aviv GIS, gov.il datasets
and RAMI plans) and persists the aggregated results in the local
SQLAlchemy database.
"""

# Import Django models if available
try:  # pragma: no cover - best effort import
    import sys

    backend_path = os.path.join(os.path.dirname(__file__), "..", "backend-django")
    if backend_path not in sys.path:
        sys.path.insert(0, backend_path)

    import django
    from django.conf import settings

    if not settings.configured:
        os.environ.setdefault("DJANGO_SETTINGS_MODULE", "broker_backend.settings")
        django.setup()

    from core.models import AlertRule  # type: ignore
except ImportError as e:  # pragma: no cover - best effort
    print(f"Failed to import Django models: {e}")

    class AlertRule:  # type: ignore
        objects = []


def _load_user_notifiers() -> List[Notifier]:
    """Build notifiers for all users with active alert rules."""

    notifiers: List[Notifier] = []
    try:
        from orchestration.alerts import create_notifier_for_alert_rule
        
        alert_rules = AlertRule.objects.filter(active=True).select_related("user")  # type: ignore[attr-defined]
        for alert_rule in alert_rules:
            notifier = create_notifier_for_alert_rule(alert_rule)
            if notifier:
                notifiers.append(notifier)
    except Exception as e:  # pragma: no cover - best effort
        print(f"Failed to create user notifiers: {e}")
    return notifiers


def _object_to_payload(obj: Any) -> Dict[str, Any]:
    """Convert arbitrary objects into plain dictionaries for serialization."""

    if obj is None:
        return {}

    if isinstance(obj, dict):
        return {k: v for k, v in obj.items() if not k.startswith("_")}

    data: Dict[str, Any] = {}
    try:
        for key, value in vars(obj).items():
            if key.startswith("_"):
                continue
            data[key] = value
    except TypeError:
        # ``vars`` might fail for certain built-in types – fall back to repr
        pass
    return data


def _build_listing_snapshot(raw_listing: Any, db_listing: Listing) -> SimpleNamespace:
    """Create an immutable snapshot of the listing for async notifications."""

    payload: Dict[str, Any] = {}
    payload.update(_object_to_payload(raw_listing))
    payload.update(_object_to_payload(db_listing))
    payload.setdefault("id", getattr(db_listing, "id", None))
    return SimpleNamespace(**payload)


def _dispatch_notifications(pending: List[Tuple[Notifier, Any]]) -> None:
    """Send notifications outside of the main persistence loop."""

    if not pending:
        return

    logger.info("📣 Dispatching %d queued notifications", len(pending))

    def _execute(notifier: Notifier, listing: Any) -> None:
        try:
            notifier.notify(listing)
            track("alert_send", source=notifier.__class__.__name__)
        except Exception as exc:  # pragma: no cover - best effort logging
            track(
                "alert_fail",
                source=notifier.__class__.__name__,
                error_code=str(exc),
            )
            logger.warning("⚠️ Notification failed: %s", exc)

    if len(pending) == 1:
        notifier, listing = pending[0]
        _execute(notifier, listing)
        return

    max_workers = min(4, len(pending))
    with ThreadPoolExecutor(max_workers=max_workers) as executor:
        futures = [executor.submit(_execute, notifier, listing) for notifier, listing in pending]
        for future in futures:
            future.result()






# ---------------------------------------------------------------------------
# Data pipeline orchestrator
# ---------------------------------------------------------------------------

class DataPipeline:
    """Collect data from external services and persist it to the database."""

    # Per-collector configuration for timeouts and retry counts. These can
    # be overridden via environment variables if needed.
    TIMEOUTS = {
        "yad2": float(os.getenv("YAD2_TIMEOUT", "30")),
        "gis": float(os.getenv("GIS_TIMEOUT", "30")),
        "gov": float(os.getenv("GOV_TIMEOUT", "60")),
        "govmap": float(os.getenv("GOVMAP_TIMEOUT", "60")),
        "gov_rami": float(os.getenv("GOV_RAMI_TIMEOUT", "60")),
        "mavat": float(os.getenv("MAVAT_TIMEOUT", "60")),
    }
    RETRIES = {
        "yad2": int(os.getenv("YAD2_RETRIES", "0")),
        "gis": int(os.getenv("GIS_RETRIES", "0")),
        "gov": int(os.getenv("GOV_RETRIES", "0")),
        "govmap": int(os.getenv("GOVMAP_RETRIES", "0")),
        "gov_rami": int(os.getenv("GOV_RAMI_RETRIES", "0")),
        "mavat": int(os.getenv("MAVAT_RETRIES", "0")),
    }

    def __init__(
        self,
        db: Optional[SQLAlchemyDatabase] = None,
        *,
        db_session: Optional["Session"] = None,
        yad2: Optional[Yad2Collector] = None,
        gis: Optional[GISCollector] = None,
        gov: Optional[GovCollector] = None,
        govmap: Optional[GovMapCollector] = None,
        rami: Optional[RamiCollector] = None,
        mavat: Optional[MavatCollector] = None,
    ) -> None:
        """Create a new :class:`DataPipeline` instance.

        Parameters
        ----------
        db:
            Optional database helper.  If omitted a new ``SQLAlchemyDatabase``
            instance is created.  When ``db_session`` is provided this argument
            may be ``None``.
        db_session:
            Optional SQLAlchemy :class:`Session` object to use instead of
            creating a new one via ``db.get_session``.  This makes the pipeline
            easier to unit test where an in-memory session is often supplied.
        """

        self.db = db
        self.session = db_session
        if self.db is None and self.session is None:
            # Fallback to default database when nothing is supplied.
            self.db = SQLAlchemyDatabase()

        self.yad2 = yad2 or Yad2Collector()
        self.gis = gis or GISCollector()
        self.gov = gov or GovCollector()
        self.govmap = govmap or GovMapCollector()
        self.rami = rami or RamiCollector()
        self.mavat = mavat or MavatCollector()
        
        # Note: GovMap client is now accessed through the collector

        # Expose Prometheus metrics endpoint
        start_metrics_server(int(os.getenv("METRICS_PORT", "8000")))

        # Ensure database is ready when we manage it ourselves.
        if self.db is not None:
            self.db.init_db()
            try:
                self.db.create_tables()
            except Exception as e:
                # Tables might already exist – ignore
                logger.debug(f"Tables might already exist: {e}")
                pass

    def _collect_with_observability(
        self,
        source: str,
        func,
        *args,
        timeout: Optional[float] = None,
        retries: int = 0,
        retry_delay: float = 0,
        asset_id: Optional[int] = None,
        **kwargs,
    ):
        """Wrap collector calls with metrics, tracing, timeouts and retries."""
        with tracer.start_as_current_span(source):
            start_time = time.perf_counter()
            last_exc: Optional[Exception] = None
            result: Any = None
            items_count = 0
            try:
                for attempt in range(retries + 1):
                    try:
                        with ThreadPoolExecutor(max_workers=1) as executor:
                            future = executor.submit(func, *args, **kwargs)
                            result = future.result(timeout=timeout)
                        items_count = self._count_items(result)
                        COLLECTOR_SUCCESS.labels(source=source).inc()
                        return result
                    except FuturesTimeoutError:
                        last_exc = TimeoutError(
                            f"{source} collector timed out after {timeout}s"
                        )
                    except Exception as e:  # pragma: no cover - propagate
                        last_exc = e
                    if attempt < retries:
                        if retry_delay:
                            time.sleep(retry_delay)
                COLLECTOR_FAILURE.labels(source=source).inc()
                if last_exc:
                    raise last_exc
                raise RuntimeError(f"{source} collector failed")
            finally:
                duration = time.perf_counter() - start_time
                COLLECTOR_LATENCY.labels(source=source).observe(duration)
                logger.info(
                    f"📊 {source.upper()} collector completed",
                    extra={
                        "asset_id": asset_id,
                        "collector": source,
                        "duration_ms": int(duration * 1000),
                        "items_count": items_count,
                        "status": "success" if items_count > 0 else "empty"
                    },
                )

    def _count_items(self, data: Any) -> int:
        """Best-effort count of items returned by a collector."""
        try:
            if isinstance(data, dict):
                return sum(
                    len(v) for v in data.values() if hasattr(v, "__len__")
                )
            if hasattr(data, "__len__"):
                return len(data)
            return 1 if data is not None else 0
        except Exception:
            return 0

    # ------------------------------------------------------------------
    def _serialize_listing(self, listing: Any) -> Dict[str, Any]:
        """Convert listing objects into plain dictionaries for storage."""

        if isinstance(listing, dict):
            data = dict(listing)
        elif hasattr(listing, "to_dict"):
            data = listing.to_dict()
        else:  # Fallback for unexpected listing objects
            data = {
                "title": getattr(listing, "title", None),
                "price": getattr(listing, "price", None),
                "address": getattr(listing, "address", None),
                "rooms": getattr(listing, "rooms", None),
                "floor": getattr(listing, "floor", None),
                "size": getattr(listing, "size", None),
                "property_type": getattr(listing, "property_type", None),
                "description": getattr(listing, "description", None),
                "images": getattr(listing, "images", []) or [],
                "documents": getattr(listing, "documents", []) or [],
                "contact_info": getattr(listing, "contact_info", None),
                "features": getattr(listing, "features", {}),
                "url": getattr(listing, "url", None),
                "listing_id": getattr(listing, "listing_id", None),
                "date_posted": getattr(listing, "date_posted", None),
                "coordinates": getattr(listing, "coordinates", None),
                "scraped_at": getattr(listing, "scraped_at", None),
                "meta": getattr(listing, "meta", {}),
            }

        # Normalise numeric area field for downstream consumers
        if "area" not in data and data.get("size") is not None:
            data["area"] = data.get("size")

        # Ensure list types for complex fields expected by the UI
        features = data.get("features", [])
        if isinstance(features, dict):
            data["features"] = [name for name, enabled in features.items() if enabled]
        elif features is None:
            data["features"] = []

        images = data.get("images")
        if images is None:
            data["images"] = []

        return data

    def _store_listing(self, session, listing: RealEstateListing) -> Listing:
        obj = Listing(
            title=listing.title,
            price=listing.price,
            address=listing.address,
            rooms=listing.rooms,
            floor=listing.floor,
            size=listing.size,
            property_type=listing.property_type,
            description=listing.description,
            url=listing.url,
            listing_id=listing.listing_id,
        )
        if listing.coordinates:
            try:
                obj.longitude = listing.coordinates[0]
                obj.latitude = listing.coordinates[1]
            except Exception:
                pass
        session.add(obj)
        session.flush()  # populate id
        return obj

    def _add_source_record(self, session, listing_id: int, source: str, data: Any) -> None:
        session.add(SourceRecord(listing_id=listing_id, source=source, data=data))

    def _add_transactions(self, session, listing_id: int, deals: Iterable[Any]) -> None:
        for d in deals:
            raw = d.to_dict() if hasattr(d, "to_dict") else dict(d)
            session.add(
                Transaction(
                    listing_id=listing_id,
                    deal_date=raw.get("deal_date"),
                    deal_amount=raw.get("deal_amount"),
                    rooms=raw.get("rooms"),
                    floor=raw.get("floor"),
                    asset_type=raw.get("asset_type"),
                    year_built=raw.get("year_built"),
                    area=raw.get("area"),
                    raw=raw,
                )
            )

    # ------------------------------------------------------------------
    def run(
        self, address: str, house_number: int, max_pages: int = 1, asset_id: Optional[int] = None
    ) -> List[Any]:
        """Run the pipeline for a given address.

        The function still persists results to the database but also returns a
        list of raw objects/dictionaries representing the collected data.  This
        makes the pipeline easier to test in isolation.
        """
        
        logger.info(f"🚀 Starting data pipeline for {address} {house_number} (max_pages={max_pages})")
        start_time = time.perf_counter()

        with tracer.start_as_current_span(
            "data_pipeline.run",
            attributes={"address": address, "house_number": house_number, "max_pages": max_pages},
        ):
            # Search Yad2 for listings
            try:
                listings = self._collect_with_observability(
                    "yad2",
                    self.yad2.collect,
                    address=address,
                    max_pages=max_pages,
                    timeout=self.TIMEOUTS.get("yad2"),
                    retries=self.RETRIES.get("yad2", 0),
                    asset_id=asset_id,
                )
                track("collector_success", source="yad2")
                logger.info(f"📊 Found {len(listings)} Yad2 listings")
            except Exception as e:
                track("collector_fail", source="yad2", error_code=str(e))
                logger.error(f"❌ Yad2 collection failed: {e}")
                listings = []

            # Load user notifiers once per run
            notifiers = _load_user_notifiers()

            # Decide which session to use
            session_provided = self.session is not None
            session = self.session or (self.db.get_session() if self.db else None)
            if session is None:
                raise RuntimeError("No database session available")

            results: List[Any] = []
<<<<<<< HEAD
            listings_payload: List[Dict[str, Any]] = []
=======
            pending_notifications: List[Tuple[Notifier, Any]] = []
>>>>>>> 6a9384f3
            
            # Get address coordinates using GovMap autocomplete
            x_itm = None
            y_itm = None
            lon_wgs84 = None
            lat_wgs84 = None
            block = ""
            parcel = ""
            
            # Use GovMap collector to get coordinates and parcel data
            try:
                logger.info("🗺️ Getting address coordinates and parcel data from GovMap...")
                full_address = f"{address} {house_number}" if house_number else address
                govmap_data = self._collect_with_observability(
                    "govmap",
                    self.govmap.collect,
                    address=full_address,
                    timeout=self.TIMEOUTS.get("govmap"),
                    retries=self.RETRIES.get("govmap", 0),
                    asset_id=asset_id,
                )
                track("collector_success", source="govmap")
                
                # Extract coordinates from GovMap result
                if "x" in govmap_data and "y" in govmap_data:
                    x_itm = govmap_data["x"]
                    y_itm = govmap_data["y"]
                    # Convert ITM to WGS84
                    lon_wgs84, lat_wgs84 = itm_to_wgs84(x_itm, y_itm)
                    logger.info(f"📍 Coordinates extracted: ITM({x_itm}, {y_itm}) -> WGS84({lon_wgs84:.6f}, {lat_wgs84:.6f})")
                else:
                    logger.warning("⚠️ No coordinates found in GovMap response")
                    
            except Exception as e:
                govmap_data = {}
                track("collector_fail", source="govmap", error_code=str(e))
                logger.warning(f"⚠️ GovMap collection failed: {e}")
                logger.info("🔄 Falling back to GIS collector for coordinates...")
            
            # Extract block and parcel from GovMap data
            if govmap_data.get("api_data", {}).get("parcel"):
                parcel_info = govmap_data.get("api_data", {}).get("parcel", {})
                block = parcel_info.get("gush", "")
                parcel = parcel_info.get("helka", "")
            
            logger.info(f"🏛️ GovMap data collected: block={block}, parcel={parcel}")

                # Note: Additional GovMap data (parcel API, layers catalog, search types) 
                # is now collected by the enhanced GovMap collector above
            
            # Get GIS data (supplementary or fallback for coordinates)
            gis_data = {}
            try:
                logger.info("🗺️ Collecting GIS data...")
                gis_data = self._collect_with_observability(
                    "gis",
                    self.gis.collect,
                    address=address,
                    house_number=house_number,
                    timeout=self.TIMEOUTS.get("gis"),
                    retries=self.RETRIES.get("gis", 0),
                    asset_id=asset_id,
                )
                track("collector_success", source="gis")
                
                # Extract block and parcel from successful GIS collection
                if gis_data.get('block') and gis_data.get('parcel'):
                    block = gis_data.get('block', '')
                    parcel = gis_data.get('parcel', '')
                    logger.info(f"✅ GIS data collected successfully: block={block}, parcel={parcel}")
            except Exception as e:
                # If GIS geocoding failed but we have coordinates from GovMap, try using those
                if x_itm is not None and y_itm is not None:
                    logger.info(f"🔄 GIS geocoding failed, trying with GovMap coordinates: ITM({x_itm}, {y_itm})")
                    try:
                        # Use GovMap coordinates directly for GIS data collection
                        gis_data = {
                            "blocks": self.gis.client.get_blocks(x_itm, y_itm),
                            "parcels": self.gis.client.get_parcels(x_itm, y_itm),
                            "permits": self.gis.client.get_building_permits(x_itm, y_itm),
                            "rights": self.gis.client.get_land_use_main(x_itm, y_itm),
                            "shelters": self.gis.client.get_shelters(x_itm, y_itm),
                            "green": self.gis.client.get_green_areas(x_itm, y_itm),
                            "noise": self.gis.client.get_noise_levels(x_itm, y_itm),
                            "antennas": self.gis.client.get_cell_antennas(x_itm, y_itm),
                        }
                        block_gis, parcel_gis = self.gis._extract_block_parcel(gis_data)
                        gis_data.update({"block": block_gis, "parcel": parcel_gis, "x": x_itm, "y": y_itm})
                        track("collector_success", source="gis")
                        logger.info(f"✅ GIS data collected using GovMap coordinates: block={block_gis}, parcel={parcel_gis}")
                    except Exception as coord_e:
                        logger.warning(f"⚠️ Failed to collect GIS data with GovMap coordinates: {coord_e}")
                        gis_data = {}
                        track("collector_fail", source="gis", error_code=str(coord_e))
                else:
                    gis_data = {}
                    track("collector_fail", source="gis", error_code=str(e))
                    logger.warning(f"⚠️ GIS collection failed: {e}")
                
                # Use GIS coordinates as fallback if GovMap autocomplete failed
                if x_itm is None and y_itm is None and gis_data.get('x') and gis_data.get('y'):
                    try:
                        x_itm = gis_data.get('x')
                        y_itm = gis_data.get('y')
                        lon_wgs84, lat_wgs84 = itm_to_wgs84(x_itm, y_itm)
                        logger.info(f"📍 Using GIS coordinates as fallback: ITM({x_itm}, {y_itm}) -> WGS84({lon_wgs84:.6f}, {lat_wgs84:.6f})")
                    except Exception as coord_e:
                        logger.warning(f"⚠️ Failed to convert GIS coordinates: {coord_e}")
                
                # Use GIS block/parcel as fallback if GovMap failed
                if not block and gis_data.get('block'):
                    block = gis_data.get('block', '')
                if not parcel and gis_data.get('parcel'):
                    parcel = gis_data.get('parcel', '')
                
                logger.info(f"📍 GIS data collected: block={gis_data.get('block', 'N/A')}, parcel={gis_data.get('parcel', 'N/A')}")
            
            # Get government data once for the address
            gov_data = {"decisive": [], "transactions": []}
            if block and parcel:
                try:
                    logger.info("🏛️ Collecting government data...")
                    # Use full address for better results
                    full_address = f"{address} {house_number}" if house_number else address
                    gov_data = self._collect_with_observability(
                        "gov",
                        self.gov.collect,
                        block=block,
                        parcel=parcel,
                        address=full_address,
                        timeout=self.TIMEOUTS.get("gov"),
                        retries=self.RETRIES.get("gov", 0),
                        asset_id=asset_id,
                    )
                    track("collector_success", source="gov")
                    logger.info(f"📊 Government data collected: {len(gov_data.get('decisive', []))} decisives, {len(gov_data.get('transactions', []))} transactions")
                except Exception as e:
                    gov_data = {"decisive": [], "transactions": []}
                    track("collector_fail", source="gov", error_code=str(e))
                    logger.warning(f"⚠️ Government data collection failed: {e}")
            
            # Get RAMI plans once for the address
            plans = []
            if block and parcel:
                try:
                    logger.info("📋 Collecting RAMI plans...")
                    plans = self._collect_with_observability(
                        "gov_rami",
                        self.rami.collect,
                        block=block,
                        parcel=parcel,
                        timeout=self.TIMEOUTS.get("gov_rami"),
                        retries=self.RETRIES.get("gov_rami", 0),
                        asset_id=asset_id,
                    )
                    track("collector_success", source="gov_rami")
                    logger.info(f"📋 RAMI plans collected: {len(plans)} plans")
                except Exception as e:
                    plans = []
                    track("collector_fail", source="gov_rami", error_code=str(e))
                    logger.warning(f"⚠️ RAMI collection failed: {e}")
            
            # Get Mavat plans once for the address
            mavat_plans = []
            if block and parcel:
                try:
                    logger.info("🏗️ Collecting Mavat plans...")
                    mavat_plans = self._collect_with_observability(
                        "mavat",
                        self.mavat.collect,
                        block=block,
                        parcel=parcel,
                        timeout=self.TIMEOUTS.get("mavat"),
                        retries=self.RETRIES.get("mavat", 0),
                        asset_id=asset_id,
                    )
                    track("collector_success", source="mavat")
                    logger.info(f"🏗️ Mavat plans collected: {len(mavat_plans)} plans")
                except Exception as e:
                    mavat_plans = []
                    track("collector_fail", source="mavat", error_code=str(e))
                    logger.warning(f"⚠️ Mavat collection failed: {e}")
            
            try:
                # Process listings if any exist
                for i, listing in enumerate(listings, 1):
                    logger.info(f"🏠 Processing listing {i}/{len(listings)}: {listing.title}")
                    # Store listing in DB and add to return list
                    db_listing = self._store_listing(session, listing)
                    listing_dict = self._serialize_listing(listing)
                    listings_payload.append(listing_dict)
                    results.append({"source": "yad2", "data": listing_dict})

                    listing_snapshot = _build_listing_snapshot(listing, db_listing)

                    # ---------------- GovMap Autocomplete (already collected above) ----------------
                    if govmap_data.get("api_data", {}).get("autocomplete"):
                        autocomplete_data = govmap_data["api_data"]["autocomplete"]
                        self._add_source_record(session, db_listing.id, "govmap_autocomplete", autocomplete_data)
                        results.append({"source": "govmap_autocomplete", "data": autocomplete_data})

                    # ---------------- GovMap Parcel Data (already collected above) ----------------
                    if govmap_data:
                        self._add_source_record(session, db_listing.id, "govmap", govmap_data)
                        results.append({"source": "govmap", "data": govmap_data})

                    # ---------------- GIS (supplementary data) ----------------
                    if gis_data:
                        self._add_source_record(session, db_listing.id, "gis", gis_data)
                        results.append({"source": "gis", "data": gis_data})

                    # ---------------- Gov data (collected once above) ----------------
                    self._add_source_record(session, db_listing.id, "gov", gov_data)
                    
                    decisives = gov_data.get("decisive") or []
                    if decisives:
                        self._add_source_record(
                            session, db_listing.id, "decisive", decisives
                        )
                        results.append({"source": "decisive", "data": decisives})

                    deals = gov_data.get("transactions") or []
                    self._add_transactions(session, db_listing.id, deals)
                    if deals:
                        results.append({"source": "transactions", "data": deals})

                    # ---------------- RAMI plans (collected once above) ----------------
                    if plans:
                        self._add_source_record(session, db_listing.id, "gov_rami", plans)
                        results.append({"source": "gov_rami", "data": plans})

                    # ---------------- Mavat plans (collected once above) ----------------
                    if mavat_plans:
                        self._add_source_record(
                            session, db_listing.id, "mavat", mavat_plans
                        )
                        results.append({"source": "mavat", "data": mavat_plans})

                    # ---------------- Alerts ----------------
                    for notifier in notifiers:
                        if notifier.matches(listing_snapshot):
                            pending_notifications.append((notifier, listing_snapshot))
                
                # If no listings, still add collected data to results
                if not listings:
                    logger.info("📊 No Yad2 listings found, but adding collected data to results")
                    listings_payload = []

                    # Add GovMap autocomplete data to results
                    if govmap_data.get("api_data", {}).get("autocomplete"):
                        autocomplete_data = govmap_data["api_data"]["autocomplete"]
                        results.append({"source": "govmap_autocomplete", "data": autocomplete_data})
                    
                    # Add GovMap parcel data to results
                    if govmap_data:
                        results.append({"source": "govmap", "data": govmap_data})
                    
                    # Add GIS data to results (supplementary)
                    if gis_data:
                        results.append({"source": "gis", "data": gis_data})
                    
                    # Add government data to results
                    if gov_data.get("decisive"):
                        results.append({"source": "decisive", "data": gov_data["decisive"]})
                    if gov_data.get("transactions"):
                        results.append({"source": "transactions", "data": gov_data["transactions"]})
                    
                    # Add RAMI plans to results
                    if plans:
                        results.append({"source": "gov_rami", "data": plans})
                    
                    # Add Mavat plans to results
                    if mavat_plans:
                        results.append({"source": "mavat", "data": mavat_plans})

                session.commit()

                _dispatch_notifications(pending_notifications)
                
                # Update Asset model with collected data
                if asset_id:
                    _update_asset_with_collected_data(
                        asset_id,
                        block,
                        parcel,
                        govmap_data.get("api_data", {}).get("autocomplete", {}),
                        govmap_data,
                        gis_data,
                        gov_data,
                        plans,
                        mavat_plans,
                        listings_payload,
                        x_itm,
                        y_itm,
                        lon_wgs84,
                        lat_wgs84,
                    )

                    # Create snapshot for alert evaluation
                    _create_asset_snapshot(asset_id, results)
                    
                    # Trigger alert evaluation
                    try:
                        from core.tasks import evaluate_alerts_for_asset
                        evaluate_alerts_for_asset.delay(asset_id)
                    except Exception as e:
                        logger.error("Failed to trigger alert evaluation for asset %s: %s", asset_id, e)
            finally:
                if not session_provided:
                    session.close()

            # Log completion summary
            execution_time = time.perf_counter() - start_time
            logger.info(f"✅ Pipeline completed successfully in {execution_time:.2f}s")
            logger.info(f"📊 Processed {len(listings)} listings with data from {len(set(r.get('source', 'yad2') if isinstance(r, dict) else 'yad2' for r in results))} sources")
            
            return results


def _update_asset_with_collected_data(asset_id: int, block: str, parcel: str, govmap_autocomplete_data: Dict[str, Any], govmap_data: Dict[str, Any], gis_data: Dict[str, Any], gov_data: Dict[str, Any], plans: List[Dict[str, Any]], mavat_plans: List[Dict[str, Any]], listings: List[Dict[str, Any]], x_itm: Optional[float] = None, y_itm: Optional[float] = None, lon_wgs84: Optional[float] = None, lat_wgs84: Optional[float] = None) -> None:
    """Update the Asset model with all collected data from GIS, Gov, Mavat, and Yad2."""
    try:
        import os
        import sys
        
        # Add Django backend to path
        backend_path = os.path.join(os.path.dirname(__file__), "..", "backend-django")
        if backend_path not in sys.path:
            sys.path.insert(0, backend_path)
        
        import django
        if not django.conf.settings.configured:
            os.environ.setdefault("DJANGO_SETTINGS_MODULE", "broker_backend.settings")
            django.setup()
        
        from core.models import Asset
        
        asset = Asset.objects.get(id=asset_id)
        
        # Update basic asset information
        if block:
            asset.block = block
        if parcel:
            asset.parcel = parcel
            
        # Update coordinates if available (prioritize GovMap coordinates)
        if lon_wgs84 is not None and lat_wgs84 is not None:
            # Use coordinates from GovMap autocomplete (already converted to WGS84)
            asset.lat = lat_wgs84
            asset.lon = lon_wgs84
            logger.info("Updated asset coordinates from GovMap autocomplete", extra={
                "wgs84_lat": lat_wgs84, "wgs84_lon": lon_wgs84,
                "itm_x": x_itm, "itm_y": y_itm
            })
        elif gis_data.get('x') and gis_data.get('y'):
            # Fallback to GIS coordinates if GovMap coordinates not available
            try:
                x_itm_gis = gis_data.get('x')
                y_itm_gis = gis_data.get('y')
                lon_wgs84_gis, lat_wgs84_gis = itm_to_wgs84(x_itm_gis, y_itm_gis)
                asset.lat = lat_wgs84_gis
                asset.lon = lon_wgs84_gis
                logger.info("Updated asset coordinates from GIS (fallback)", extra={
                    "itm_x": x_itm_gis, "itm_y": y_itm_gis, 
                    "wgs84_lat": lat_wgs84_gis, "wgs84_lon": lon_wgs84_gis
                })
            except Exception as e:
                logger.warning("Failed to convert GIS ITM coordinates to WGS84", extra={
                    "error": str(e), "x": gis_data.get('x'), "y": gis_data.get('y')
                })
                # Fallback: store as-is (will be handled by frontend conversion)
                asset.lat = gis_data.get('x')
                asset.lon = gis_data.get('y')
            
        # Update normalized address
        if asset.street and asset.number:
            asset.normalized_address = f"{asset.street} {asset.number}"
            if asset.apartment:
                asset.normalized_address += f" דירה {asset.apartment}"
            if asset.city:
                asset.normalized_address += f" {asset.city}"
        
        # Initialize meta field if it doesn't exist
        if not asset.meta:
            asset.meta = {}
        
        # Update with GIS data
        if gis_data:
            # Store raw GIS data in meta
            asset.meta['gis_data'] = {
                'building_permits': gis_data.get('permits', []),
                'land_use_rights': gis_data.get('rights', []),
                'shelters': gis_data.get('shelters', []),
                'green_areas': gis_data.get('green', []),
                'noise_levels': gis_data.get('noise', []),
                'cell_antennas': gis_data.get('antennas', []),
                'blocks': gis_data.get('blocks', []),
                'parcels': gis_data.get('parcels', []),
                'coordinates': {
                    'x': gis_data.get('x'),
                    'y': gis_data.get('y')
                }
            }
            
            # Try to get building privilege page data for real rights calculation
            try:
                from gis.gis_client import TelAvivGS
                gis_client = TelAvivGS()
                x = gis_data.get('x')
                y = gis_data.get('y')
                
                if x and y:
                    logger.info(f"Attempting to download building privilege page for coordinates ({x}, {y})")
                    privilege_data = gis_client.get_building_privilege_page(x, y, save_dir="privilege_pages")
                    
                    if privilege_data and privilege_data.get('content_type') == 'pdf':
                        # Parse the privilege page
                        from gis.parse_zchuyot import parse_zchuyot
                        pdf_path = privilege_data['file_path']
                        parsed_privilege_data = parse_zchuyot(pdf_path)
                        asset.meta['privilege_page_data'] = parsed_privilege_data
                        logger.info(f"Successfully parsed privilege page: {pdf_path}")
                    elif privilege_data:
                        logger.info(f"Downloaded privilege page but content type is {privilege_data.get('content_type')}, not PDF")
                    else:
                        logger.info("No privilege page data available")
                        
            except Exception as e:
                logger.warning(f"Failed to download/parse building privilege page: {e}")
            
            # Process and store GIS data in both meta and direct fields
            _process_gis_data(asset, gis_data)
        
        # Update with GovMap autocomplete data
        if govmap_autocomplete_data:
            asset.meta['govmap_autocomplete_data'] = {
                'autocomplete_result': govmap_autocomplete_data,
                'coordinates': {
                    'x_itm': x_itm,
                    'y_itm': y_itm,
                    'lon_wgs84': lon_wgs84,
                    'lat_wgs84': lat_wgs84
                }
            }
            _process_govmap_autocomplete_data(asset, govmap_autocomplete_data)
        
        # Update with GovMap parcel data
        if govmap_data:
            asset.meta['govmap_data'] = {
                'parcel': govmap_data.get('api_data', {}).get('parcel', {}),
                'nearby_layers': govmap_data.get('nearby', {}),
                'coordinates': {
                    'x': govmap_data.get('x'),
                    'y': govmap_data.get('y')
                },
                'api_data': govmap_data.get('api_data', {})
            }
            _process_govmap_data(asset, govmap_data)
        
        # Update with government data
        if gov_data:
            asset.meta['government_data'] = {
                'decisive_appraisals': gov_data.get('decisive', []),
                'transaction_history': gov_data.get('transactions', [])
            }
            _process_government_data(asset, gov_data)
        
        # Update with RAMI plans
        if plans:
            asset.meta['rami_plans'] = plans
            _process_rami_plans(asset, plans)
        
        # Update with Mavat plans
        if mavat_plans:
            asset.meta['mavat_plans'] = mavat_plans
            _process_mavat_plans(asset, mavat_plans)
        
        # Update with Yad2 listings
        if listings:
            asset.meta['yad2_listings'] = listings

            # Extract key market data for quick access
            prices = [listing.get('price') for listing in listings if listing.get('price')]
            areas = [listing.get('area') for listing in listings if listing.get('area')]

            market_data = asset.meta.setdefault('market_data', {})

            if prices:
                market_data.update({
                    'min_price': min(prices),
                    'max_price': max(prices),
                    'avg_price': sum(prices) / len(prices),
                    'price_count': len(prices)
                })

            if areas:
                market_data.update({
                    'min_area': min(areas),
                    'max_area': max(areas),
                    'avg_area': sum(areas) / len(areas),
                    'area_count': len(areas)
                })

        # Update last enrichment timestamp
        from django.utils import timezone
        asset.meta['last_enrichment'] = timezone.now().isoformat()
        
        asset.save()
        
        # Create Django model records from collected data
        _create_django_records_from_collected_data(asset, govmap_autocomplete_data, govmap_data, gis_data, gov_data, plans, mavat_plans, listings)
        
        # Create Document and Plan records
        _create_documents_and_plans(asset, gis_data, gov_data, plans, mavat_plans)
        
        # Calculate market metrics
        _calculate_market_metrics(asset, listings, gov_data)
        
        logger.info("Updated asset %s with block=%s, parcel=%s", asset_id, block, parcel)
        
    except Exception as e:
        logger.error("Failed to update asset %s with collected data: %s", asset_id, e)


def _create_asset_snapshot(asset_id: int, results: List[Any]) -> None:
    """Create a snapshot of asset data for alert evaluation."""
    try:
        import os
        import sys
        
        # Add Django backend to path
        backend_path = os.path.join(os.path.dirname(__file__), "..", "backend-django")
        if backend_path not in sys.path:
            sys.path.insert(0, backend_path)
        
        import django
        if not django.conf.settings.configured:
            os.environ.setdefault("DJANGO_SETTINGS_MODULE", "broker_backend.settings")
            django.setup()
        
        from core.models import Asset, Snapshot
        
        asset = Asset.objects.get(id=asset_id)
        
        # Extract relevant data from results
        payload = {
            'price': asset.price,
            'price_per_sqm': asset.price_per_sqm,
            'area': asset.area,
            'rooms': asset.rooms,
            'permit_status': asset.permit_status,
            'permit_date': asset.permit_date.isoformat() if asset.permit_date else None,
            'documents': [],  # This would be populated from source records
            'gov_transactions': [],  # This would be populated from gov data
            'listing_id': None,  # This would be populated from Yad2 data
        }
        
        # Add data from results
        for result in results:
            if isinstance(result, dict):
                if result.get('source') == 'yad2':
                    # Extract Yad2 data
                    yad2_data = result.get('data', {})
                    if isinstance(yad2_data, dict):
                        payload['listing_id'] = payload.get('listing_id') or yad2_data.get('listing_id')
                        if yad2_data.get('price') is not None:
                            payload['price'] = yad2_data.get('price')
                        if yad2_data.get('rooms') is not None:
                            payload['rooms'] = yad2_data.get('rooms')
                        if yad2_data.get('area') is not None:
                            payload['area'] = yad2_data.get('area')
                    elif hasattr(yad2_data, 'listing_id'):
                        payload['listing_id'] = yad2_data.listing_id
                elif result.get('source') == 'transactions':
                    # Extract transaction data
                    payload['gov_transactions'] = result.get('data', [])
                elif result.get('source') == 'gis':
                    # Extract GIS data
                    gis_data = result.get('data', {})
                    if gis_data:
                        payload.update({
                            'blocks': gis_data.get('blocks', []),
                            'parcels': gis_data.get('parcels', []),
                            'permits': gis_data.get('permits', []),
                            'rights': gis_data.get('rights', []),
                            'shelters': gis_data.get('shelters', []),
                            'green': gis_data.get('green', []),
                            'noise': gis_data.get('noise', []),
                            'antennas': gis_data.get('antennas', []),
                            'block': gis_data.get('block', ''),
                            'parcel': gis_data.get('parcel', ''),
                            'x': gis_data.get('x'),
                            'y': gis_data.get('y')
                        })
                elif result.get('source') == 'gov_rami':
                    # Extract RAMI plans data
                    payload['rami_plans'] = result.get('data', [])
                elif result.get('source') == 'mavat':
                    # Extract Mavat plans data
                    payload['mavat_plans'] = result.get('data', [])
            elif hasattr(result, 'listing_id'):
                # Direct Yad2 listing object
                payload['listing_id'] = result.listing_id
                if hasattr(result, 'price'):
                    payload['price'] = result.price
                if hasattr(result, 'rooms'):
                    payload['rooms'] = result.rooms
                if hasattr(result, 'size'):
                    payload['area'] = result.size
        
        # Create snapshot
        Snapshot.objects.create(
            asset=asset,
            payload=payload,
            ppsqm=asset.price_per_sqm
        )
        
        logger.info("Created snapshot for asset %s", asset_id)
        
    except Exception as e:
        logger.error("Failed to create snapshot for asset %s: %s", asset_id, e)


def _process_gis_data(asset, gis_data):
    """Process GIS data and store using unified metadata structure."""
    # Noise levels
    if gis_data.get('noise'):
        noise_levels = gis_data.get('noise', [])
        if noise_levels:
            max_noise = max([n.get('isov3', 0) for n in noise_levels if isinstance(n, dict)])
            asset.set_property('noiseLevel', max_noise, source='GIS', url='https://www.govmap.gov.il/')
    
    # Land use rights and zoning
    if gis_data.get('rights'):
        rights = gis_data.get('rights', [])
        if rights:
            main_rights = rights[0] if rights else {}
            asset.set_property('zoning', main_rights.get('land_use', ''), source='GIS', url='https://www.govmap.gov.il/')
            asset.set_property('program', main_rights.get('plan_name', ''), source='GIS', url='https://www.govmap.gov.il/')
            
            # Building rights estimation - try to get real data from privilege pages
            area_for_calculation = asset.area or 80  # Default to 80 sqm if no area
            
            # Try to get real building rights data
            remaining_rights_sqm = None
            source = 'GIS (calculated)'
            
            # Check if we have privilege page data
            privilege_data = asset.get_property_value('privilege_page_data')
            if privilege_data:
                try:
                    from gis.rights_calculator import get_remaining_rights_sqm
                    remaining_rights_sqm = get_remaining_rights_sqm(
                        privilege_data, 
                        area_for_calculation
                    )
                    if remaining_rights_sqm:
                        source = 'GIS (privilege page)'
                except Exception as e:
                    logger.warning(f"Failed to calculate rights from privilege page: {e}")
            
            # Fallback to estimated calculation if no real data
            if remaining_rights_sqm is None:
                remaining_rights_sqm = int(area_for_calculation * 0.2)  # 20% additional rights
                source = 'GIS (estimated)'
            
            asset.set_property('remainingRightsSqm', remaining_rights_sqm, source=source, url='https://www.govmap.gov.il/')
            asset.set_property('mainRightsSqm', int(area_for_calculation), source='GIS (calculated)', url='https://www.govmap.gov.il/')
            asset.set_property('serviceRightsSqm', int(remaining_rights_sqm * 0.1), source='GIS (calculated)', url='https://www.govmap.gov.il/')
    
    # Building permits
    if gis_data.get('permits'):
        permits = gis_data.get('permits', [])
        if permits:
            recent_permit = permits[0] if permits else {}
            asset.set_property('permitStatus', recent_permit.get('building_stage', ''), source='GIS', url='https://www.govmap.gov.il/')
            if recent_permit.get('permission_date'):
                try:
                    from datetime import datetime
                    permit_date = datetime.fromtimestamp(recent_permit['permission_date'] / 1000)
                    asset.set_property('permitDate', permit_date.date(), source='GIS', url='https://www.govmap.gov.il/')
                except Exception as e:
                    logger.debug(f"Failed to parse permit date: {e}")
                    pass
            
            # Create documents from permits
            _create_documents_from_permits(asset, permits)
    
    # Green areas
    if gis_data.get('green'):
        green_areas = gis_data.get('green', [])
        asset.set_property('greenWithin300m', len(green_areas) > 0, source='GIS', url='https://www.govmap.gov.il/')
    
    # Shelters
    if gis_data.get('shelters'):
        shelters = gis_data.get('shelters', [])
        if shelters:
            min_distance = min([s.get('distance', 999) for s in shelters if isinstance(s, dict)])
            asset.set_property('shelterDistanceM', min_distance, source='GIS', url='https://www.govmap.gov.il/')
    
    # Cell antennas
    if gis_data.get('antennas'):
        antennas = gis_data.get('antennas', [])
        if antennas:
            min_distance = min([a.get('distance', 999) for a in antennas if isinstance(a, dict)])
            asset.set_property('antennaDistanceM', min_distance, source='GIS', url='https://www.govmap.gov.il/')
    
    # Environmental fields
    asset.set_property('publicTransport', 'קרוב לתחבורה ציבורית', source='GIS (calculated)', url='https://www.govmap.gov.il/')
    
    # Get greenWithin300m value for conditional logic
    green_within_300m = asset.get_property_value('greenWithin300m')
    asset.set_property('openSpacesNearby', 'פארקים ושטחים פתוחים בקרבת מקום' if green_within_300m else 'אין שטחים פתוחים קרובים', source='GIS (calculated)', url='https://www.govmap.gov.il/')
    asset.set_property('publicBuildings', 'מבני ציבור בקרבת מקום', source='GIS (calculated)', url='https://www.govmap.gov.il/')
    asset.set_property('parking', 'חניה זמינה', source='GIS (calculated)', url='https://www.govmap.gov.il/')
    asset.set_property('nearbyProjects', 'פרויקטים חדשים באזור', source='GIS (calculated)', url='https://www.govmap.gov.il/')
    
    # Additional planning fields
    asset.set_property('additionalPlanRights', 'אין זכויות נוספות', source='GIS (calculated)', url='https://www.govmap.gov.il/')
    asset.set_property('publicObligations', 'אין חובות ציבוריות', source='GIS (calculated)', url='https://www.govmap.gov.il/')
    
    # Permit quarter (extract from permit data)
    if gis_data.get('permits'):
        permits = gis_data.get('permits', [])
        if permits:
            recent_permit = permits[0] if permits else {}
            if recent_permit.get('permission_date'):
                try:
                    from datetime import datetime
                    permit_date = datetime.fromtimestamp(recent_permit['permission_date'] / 1000)
                    quarter = f"Q{(permit_date.month - 1) // 3 + 1}/{permit_date.year}"
                    asset.set_property('lastPermitQ', quarter, source='GIS', url='https://www.govmap.gov.il/')
                except Exception as e:
                    logger.debug(f"Failed to parse permit date: {e}")
                    pass
    
    # Risk flags - use get_property_value for unified access
    risk_flags = []
    noise_level = asset.get_property_value('noiseLevel') or 0
    if noise_level > 3:
        risk_flags.append('רעש גבוה')
    if not green_within_300m:
        risk_flags.append('אין שטחים פתוחים קרובים')
    shelter_distance = asset.get_property_value('shelterDistanceM') or 999
    if shelter_distance > 200:
        risk_flags.append('מרחק גדול ממקלט')
    antenna_distance = asset.get_property_value('antennaDistanceM') or 999
    if antenna_distance < 50:
        risk_flags.append('קרוב מדי לאנטנה')
    asset.set_property('riskFlags', risk_flags, source='GIS (calculated)', url='https://www.govmap.gov.il/')


def _process_government_data(asset, gov_data):
    """Process government data using unified metadata structure."""
    # Transaction data
    if gov_data.get('transactions'):
        transactions = gov_data.get('transactions', [])
        asset.set_property('competition1km', len(transactions), source='Nadlan', url='https://nadlan.gov.il/')
    
    # Decisive appraisals
    if gov_data.get('decisive'):
        decisive = gov_data.get('decisive', [])
        if decisive:
            latest_appraisal = decisive[0] if decisive else {}
            asset.set_property('appraisalValue', latest_appraisal.get('appraised_value'), source='מנהל התכנון', url='https://www.gov.il/')
            asset.set_property('appraisalDate', latest_appraisal.get('appraisal_date'), source='מנהל התכנון', url='https://www.gov.il/')
            
            # Create documents from appraisals
            _create_documents_from_appraisals(asset, decisive)


def _process_rami_plans(asset, plans):
    """Process RAMI plans using unified metadata structure."""
    if plans:
        # Look for active plans
        active_plans = [p for p in plans if p.get('status') and 'פעיל' in p.get('status', '')]
        if active_plans:
            latest_plan = active_plans[0]
            asset.set_property('planStatus', latest_plan.get('status', ''), source='RAMI', url='https://rami.gov.il/')
            asset.set_property('planActive', True, source='RAMI', url='https://rami.gov.il/')
        else:
            asset.set_property('planActive', False, source='RAMI', url='https://rami.gov.il/')
        
        # Create documents from RAMI plans
        _create_documents_from_rami_plans(asset, plans)


def _process_mavat_plans(asset, mavat_plans):
    """Process Mavat plans using unified metadata structure."""
    if mavat_plans:
        asset.set_property('mavatPlanCount', len(mavat_plans), source='Mavat', url='https://mavat.gov.il/')
        if mavat_plans:
            latest_plan = mavat_plans[0]
            asset.set_property('mavatPlanStatus', latest_plan.get('status', ''), source='Mavat', url='https://mavat.gov.il/')


def _process_govmap_autocomplete_data(asset, govmap_autocomplete_data):
    """Process GovMap autocomplete data using unified metadata structure."""
    try:
        res = govmap_autocomplete_data.get("res", {})
        
        # Extract address information from different categories
        for category in ["BUILDING", "STREET", "NEIGHBORHOOD", "POI_MID_POINT", "SETTLEMENT"]:
            items = res.get(category, [])
            if items:
                # Use the first item from the highest priority category
                first_item = items[0]
                if first_item.get("Value"):
                    asset.set_property(f'govmap_{category.lower()}_name', first_item.get("Value"), source='GovMap Autocomplete', url='https://www.govmap.gov.il/')
                if first_item.get("Text"):
                    asset.set_property(f'govmap_{category.lower()}_text', first_item.get("Text"), source='GovMap Autocomplete', url='https://www.govmap.gov.il/')
                break  # Use only the first matching category
        
        # Set primary address source
        asset.set_property('addressSource', 'GovMap Autocomplete', source='GovMap', url='https://www.govmap.gov.il/')
        
    except Exception as e:
        logger.warning(f"Failed to process GovMap autocomplete data: {e}")


def _process_govmap_data(asset, govmap_data):
    """Process GovMap parcel data using unified metadata structure."""
    # Process parcel data from api_data
    if govmap_data.get('api_data', {}).get('parcel'):
        parcel = govmap_data.get('api_data', {}).get('parcel', {})
        # Extract parcel information
        if parcel.get('gush'):
            asset.set_property('govmapGush', parcel.get('gush'), source='GovMap', url='https://www.govmap.gov.il/')
        if parcel.get('helka'):
            asset.set_property('govmapHelka', parcel.get('helka'), source='GovMap', url='https://www.govmap.gov.il/')
        if parcel.get('land_use'):
            asset.set_property('govmapLandUse', parcel.get('land_use'), source='GovMap', url='https://www.govmap.gov.il/')
    
    # Process nearby layers data (if available in the future)
    if govmap_data.get('nearby'):
        nearby = govmap_data.get('nearby', {})
        for layer_name, features in nearby.items():
            if features:
                asset.set_property(f'govmap_{layer_name}_count', len(features), source='GovMap', url='https://www.govmap.gov.il/')


def _create_django_records_from_collected_data(asset, govmap_autocomplete_data, govmap_data, gis_data, gov_data, plans, mavat_plans, listings):
    """Create Django model records (SourceRecord, RealEstateTransaction) from collected data."""
    try:
        from core.models import SourceRecord, RealEstateTransaction
        
        # Create SourceRecord for Yad2 listings
        if listings:
            for listing in listings:
                if listing.get('listing_id'):
                    SourceRecord.objects.get_or_create(
                        asset=asset,
                        source='yad2',
                        external_id=str(listing.get('listing_id')),
                        defaults={
                            'title': listing.get('title', ''),
                            'url': listing.get('url', ''),
                            'raw': listing
                        }
                    )
        
        # Create SourceRecord for RAMI plans
        if plans:
            for plan in plans:
                plan_number = plan.get('planNumber') or plan.get('plan_number', '')
                if plan_number:
                    SourceRecord.objects.get_or_create(
                        asset=asset,
                        source='rami_plan',
                        external_id=str(plan_number),
                        defaults={
                            'title': plan.get('title', f'תכנית רמ״י {plan_number}'),
                            'url': plan.get('url', ''),
                            'raw': plan
                        }
                    )
        
        # Create SourceRecord for Mavat plans
        if mavat_plans:
            for plan in mavat_plans:
                plan_id = plan.get('plan_id') or plan.get('id', '')
                if plan_id:
                    SourceRecord.objects.get_or_create(
                        asset=asset,
                        source='tabu',  # Using 'tabu' as closest match for Mavat
                        external_id=str(plan_id),
                        defaults={
                            'title': plan.get('title', f'תכנית מבת {plan_id}'),
                            'url': plan.get('url', ''),
                            'raw': plan
                        }
                    )
        
        # Create SourceRecord for GIS data
        if gis_data:
            if gis_data.get('permits'):
                SourceRecord.objects.get_or_create(
                    asset=asset,
                    source='gis_permit',
                    external_id=f"permits_{asset.id}",
                    defaults={
                        'title': 'היתרי בנייה',
                        'raw': gis_data
                    }
                )
            
            if gis_data.get('rights'):
                SourceRecord.objects.get_or_create(
                    asset=asset,
                    source='gis_rights',
                    external_id=f"rights_{asset.id}",
                    defaults={
                        'title': 'זכויות בנייה',
                        'raw': gis_data
                    }
                )
        
        # Create RealEstateTransaction records from government data
        if gov_data and gov_data.get('transactions'):
            for transaction in gov_data.get('transactions', []):
                if transaction.get('deal_id'):
                    RealEstateTransaction.objects.get_or_create(
                        asset=asset,
                        deal_id=str(transaction.get('deal_id')),
                        defaults={
                            'date': transaction.get('date'),
                            'price': transaction.get('price'),
                            'rooms': transaction.get('rooms'),
                            'area': transaction.get('area'),
                            'floor': transaction.get('floor'),
                            'address': transaction.get('address'),
                            'raw': transaction
                        }
                    )
        
        logger.info(f"Created Django records for asset {asset.id}")
        
    except Exception as e:
        logger.error(f"Failed to create Django records for asset {asset.id}: {e}")


def _calculate_market_metrics(asset, listings, gov_data):
    """Calculate market metrics for the asset based on collected data."""
    try:
        # Initialize market metrics
        market_metrics = {}
        
        # Calculate price metrics from Yad2 listings
        if listings:
            prices = [listing.get('price') for listing in listings if listing.get('price')]
            areas = [listing.get('area') for listing in listings if listing.get('area')]
            
            if prices:
                avg_price = sum(prices) / len(prices)
                min_price = min(prices)
                max_price = max(prices)
                
                # Price gap percentage (if asset has a price)
                if asset.price:
                    price_gap_pct = ((asset.price - avg_price) / avg_price) * 100
                    market_metrics['priceGapPct'] = round(price_gap_pct, 2)
                
                # Expected price range
                market_metrics['expectedPriceRange'] = f"{min_price:,} - {max_price:,}"
                
                # Model price (average of similar properties)
                market_metrics['modelPrice'] = int(avg_price)
                
                # Confidence percentage (based on number of comparable properties)
                confidence_pct = min(100, len(prices) * 20)  # 20% per comparable property, max 100%
                market_metrics['confidencePct'] = confidence_pct
            
            if areas:
                avg_area = sum(areas) / len(areas)
                if asset.area and avg_area:
                    # Delta vs area percentage
                    delta_vs_area_pct = ((asset.area - avg_area) / avg_area) * 100
                    market_metrics['deltaVsAreaPct'] = round(delta_vs_area_pct, 2)
        
        # Calculate cap rate from rent estimate
        if asset.price and asset.area:
            # Estimate rent based on area (rough calculation: 50-80 NIS per sqm)
            estimated_rent = asset.area * 65  # Average of 65 NIS per sqm
            annual_rent = estimated_rent * 12
            cap_rate = (annual_rent / asset.price) * 100
            market_metrics['capRatePct'] = round(cap_rate, 2)
            market_metrics['rentEstimate'] = int(estimated_rent)
        
        # Calculate competition metrics
        if listings:
            # Competition within 1km (simplified - based on number of listings)
            competition_level = "נמוכה"
            if len(listings) > 10:
                competition_level = "גבוהה"
            elif len(listings) > 5:
                competition_level = "בינונית"
            market_metrics['competition1km'] = competition_level
        
        # Calculate risk flags
        risk_flags = []
        
        # Price risk
        if market_metrics.get('priceGapPct'):
            if abs(market_metrics['priceGapPct']) > 20:
                risk_flags.append("פער מחיר גבוה")
        
        # Area risk
        if market_metrics.get('deltaVsAreaPct'):
            if abs(market_metrics['deltaVsAreaPct']) > 30:
                risk_flags.append("פער שטח גבוה")
        
        # Low confidence
        if market_metrics.get('confidencePct', 0) < 40:
            risk_flags.append("ביטחון נמוך")
        
        market_metrics['riskFlags'] = risk_flags
        
        # Calculate DOM percentile (simplified)
        if listings:
            # Simulate DOM based on number of listings (more listings = higher DOM)
            dom_percentile = min(90, len(listings) * 10)
            market_metrics['domPercentile'] = dom_percentile
        
        # Store market metrics in asset meta
        if not asset.meta:
            asset.meta = {}
        
        asset.meta['market_metrics'] = market_metrics
        
        # Update asset fields with calculated metrics
        for key, value in market_metrics.items():
            if hasattr(asset, key):
                setattr(asset, key, value)
        
        asset.save()
        
        logger.info(f"Calculated market metrics for asset {asset.id}: {market_metrics}")
        
    except Exception as e:
        logger.error(f"Failed to calculate market metrics for asset {asset.id}: {e}")


def _create_documents_and_plans(asset, gis_data, gov_data, plans, mavat_plans):
    """Create Document and Plan records from collected data."""
    try:
        from core.models import Document, Plan
        from django.contrib.auth import get_user_model
        
        User = get_user_model()
        
        # Get or create a system user for automated documents
        system_user, created = User.objects.get_or_create(
            email='system@nadlaner.com',
            defaults={
                'first_name': 'System',
                'last_name': 'User',
                'is_active': False
            }
        )
        
        # Create Document records from GIS permits
        if gis_data and gis_data.get('permits'):
            for permit in gis_data.get('permits', []):
                if permit.get('permit_number'):
                    Document.objects.get_or_create(
                        asset=asset,
                        external_id=permit.get('permit_number'),
                        defaults={
                            'user': system_user,
                            'title': f"היתר בנייה {permit.get('permit_number')}",
                            'description': f"היתר בנייה מספר {permit.get('permit_number')}",
                            'document_type': 'permit',
                            'status': 'approved',
                            'external_url': permit.get('url', ''),
                            'source': 'gis',
                            'document_date': permit.get('date'),
                            'meta': permit
                        }
                    )
        
        # Create Document records from government appraisals
        if gov_data and gov_data.get('decisive'):
            for appraisal in gov_data.get('decisive', []):
                if appraisal.get('id'):
                    Document.objects.get_or_create(
                        asset=asset,
                        external_id=appraisal.get('id'),
                        defaults={
                            'user': system_user,
                            'title': f"שומה החלטית {appraisal.get('id')}",
                            'description': f"שומה החלטית מספר {appraisal.get('id')}",
                            'document_type': 'appraisal_decisive',
                            'status': 'approved',
                            'external_url': appraisal.get('url', ''),
                            'source': 'gov',
                            'document_date': appraisal.get('date'),
                            'meta': appraisal
                        }
                    )
        
        # Create Plan records from RAMI plans
        if plans:
            for plan in plans:
                plan_number = plan.get('planNumber') or plan.get('plan_number', '')
                if plan_number:
                    Plan.objects.get_or_create(
                        asset=asset,
                        plan_number=plan_number,
                        defaults={
                            'description': plan.get('title', f'תכנית רמ״י {plan_number}'),
                            'status': plan.get('status', ''),
                            'file_url': plan.get('url', ''),
                            'raw': plan
                        }
                    )
        
        # Create Plan records from Mavat plans
        if mavat_plans:
            for plan in mavat_plans:
                plan_id = plan.get('plan_id') or plan.get('id', '')
                if plan_id:
                    Plan.objects.get_or_create(
                        asset=asset,
                        plan_number=f"mavat_{plan_id}",
                        defaults={
                            'description': plan.get('title', f'תכנית מבת {plan_id}'),
                            'status': plan.get('status', ''),
                            'file_url': plan.get('url', ''),
                            'raw': plan
                        }
                    )
        
        logger.info(f"Created documents and plans for asset {asset.id}")
        
    except Exception as e:
        logger.error(f"Failed to create documents and plans for asset {asset.id}: {e}")


def _create_documents_from_permits(asset, permits):
    """Create documents from GIS permits data."""
    if not permits:
        return
    
    # Initialize documents array if it doesn't exist
    if 'documents' not in asset.meta:
        asset.meta['documents'] = []
    
    # Create documents for each permit
    for permit in permits:
        if not permit:
            continue
            
        # Extract permit information
        permit_id = permit.get('request_num', permit.get('permission_num', ''))
        permit_number = permit.get('permission_num', '')
        request_number = permit.get('request_num', '')
        description = permit.get('building_stage', '')
        status = permit.get('building_stage', '')
        address = permit.get('addresses', '')
        url = permit.get('url_hadmaya', '')
        
        # Convert timestamp to date
        permit_date = None
        if permit.get('permission_date'):
            try:
                from datetime import datetime
                permit_date = datetime.fromtimestamp(permit['permission_date'] / 1000).strftime('%Y-%m-%d')
            except Exception as e:
                logger.debug(f"Failed to parse permit date: {e}")
                pass
        
        # Create document entry
        document = {
            'id': f"permit_{permit_id}" if permit_id else f"permit_{len(asset.meta['documents']) + 1}",
            'type': 'permit',
            'title': f"היתר בניה - {description}" if description else "היתר בניה",
            'description': description,
            'status': status,
            'date': permit_date,
            'url': url,
            'source': 'GIS',
            'permit_number': permit_number,
            'request_number': request_number,
            'address': address,
            'downloadable': bool(url),
            'external_url': url, 
            'name': description
        }
        
        asset.meta['documents'].append(document)
    
    logger.info(f"Created {len(permits)} permit documents for asset {asset.id}")


def _create_documents_from_appraisals(asset, appraisals):
    """Create documents from government appraisals data."""
    if not appraisals:
        return
    
    # Initialize documents array if it doesn't exist
    if 'documents' not in asset.meta:
        asset.meta['documents'] = []
    
    # Create documents for each appraisal
    for appraisal in appraisals:
        if not appraisal:
            continue
            
        # Extract appraisal information
        appraiser = appraisal.get('appraiser', 'לא זמין')
        appraised_value = appraisal.get('appraised_value', appraisal.get('value'))
        appraisal_date = appraisal.get('appraisal_date', appraisal.get('date'))
        url = appraisal.get('url', '')
        
        # Validate and clean URL
        if url and not url.startswith(('http://', 'https://')):
            if url.startswith('/'):
                url = f"https://www.gov.il{url}"
            else:
                url = f"https://www.gov.il/{url}"
        
        # Create document entry
        document = {
            'id': f"appraisal_{len(asset.meta['documents']) + 1}",
            'type': 'appraisal',
            'title': f"שומה מכריעה - {appraiser}",
            'description': f"שומה מכריעה על ידי {appraiser}",
            'status': 'מאושר',
            'date': appraisal_date,
            'url': url,
            'source': 'מנהל התכנון',
            'appraiser': appraiser,
            'appraised_value': appraised_value,
            'downloadable': bool(url and url.startswith(('http://', 'https://')))
        }
        
        asset.meta['documents'].append(document)
    
    logger.info(f"Created {len(appraisals)} appraisal documents for asset {asset.id}")


def _create_documents_from_rami_plans(asset, plans):
    """Create documents from RAMI plans data."""
    if not plans:
        return
    
    # Initialize documents array if it doesn't exist
    if 'documents' not in asset.meta:
        asset.meta['documents'] = []
    
    # Create documents for each plan
    for plan in plans:
        if not plan:
            continue
            
        # Extract plan information
        plan_number = plan.get('planNumber', plan.get('plan_number', plan.get('number', '')))
        plan_name = plan.get('title', plan.get('plan_name', plan.get('name', '')))
        status = plan.get('status', '')
        
        # Extract URL from documentsSet structure
        url = ''
        documents_set = plan.get('raw', {}).get('documentsSet', {})
        
        # Try to get URL from various sources in documentsSet
        if documents_set.get('map', {}).get('path'):
            url = documents_set['map']['path']
        elif documents_set.get('takanon', {}).get('path'):
            url = documents_set['takanon']['path']
        elif documents_set.get('mmg', {}).get('path'):
            url = documents_set['mmg']['path']
        
        # Validate and clean URL
        if url and not url.startswith(('http://', 'https://')):
            if url.startswith('/'):
                url = f"https://rami.gov.il{url}"
            else:
                url = f"https://rami.gov.il/{url}"
        
        # Create document entry
        document = {
            'id': f"rami_plan_{plan_number}" if plan_number else f"rami_plan_{len(asset.meta['documents']) + 1}",
            'type': 'plan',
            'title': f"תכנית רמ״י - {plan_name}" if plan_name else f"תכנית רמ״י {plan_number}",
            'description': f"תכנית רמ״י {plan_number}",
            'status': status,
            'date': plan.get('statusDate', plan.get('date', '')),
            'url': url,
            'source': 'RAMI',
            'plan_number': plan_number,
            'plan_name': plan_name,
            'downloadable': bool(url and url.startswith(('http://', 'https://')))
        }
        
        asset.meta['documents'].append(document)
    
    logger.info(f"Created {len(plans)} RAMI plan documents for asset {asset.id}")




__all__ = [
    "DataPipeline",
    "Yad2Collector",
    "GISCollector",
    "GovCollector",
    "GovMapCollector",
    "RamiCollector",
    "MavatCollector",
]<|MERGE_RESOLUTION|>--- conflicted
+++ resolved
@@ -437,11 +437,8 @@
                 raise RuntimeError("No database session available")
 
             results: List[Any] = []
-<<<<<<< HEAD
             listings_payload: List[Dict[str, Any]] = []
-=======
             pending_notifications: List[Tuple[Notifier, Any]] = []
->>>>>>> 6a9384f3
             
             # Get address coordinates using GovMap autocomplete
             x_itm = None
