--- conflicted
+++ resolved
@@ -1,22 +1,18 @@
-"""Data pipeline for collecting and processing real estate data from multiple sources."""
-
-import logging
-from typing import Any, Dict, List, Optional
-
-from mavat.collector.mavat_collector import MavatCollector
-
-from .collectors import (
-    BaseCollector,
-    GISCollector,
-    GovCollector,
-    RamiCollector,
-    Yad2Collector,
-)
-
-logger = logging.getLogger(__name__)
-
-<<<<<<< HEAD
-=======
+from __future__ import annotations
+
+"""High level data collection pipeline for real-estate assets.
+
+This module defines a small object oriented framework that orchestrates
+calls to the various data providers (Yad2, Tel-Aviv GIS, gov.il datasets
+and RAMI plans) and persists the aggregated results in the local
+SQLAlchemy database.
+"""
+
+from typing import Any, Dict, Iterable, List, Optional, Tuple
+
+from db.database import SQLAlchemyDatabase
+from db.models import Listing, SourceRecord, Transaction
+
 # service client imports
 from yad2.scrapers.yad2_scraper import Yad2Scraper, RealEstateListing
 from gis.gis_client import TelAvivGS
@@ -153,110 +149,79 @@
 # ---------------------------------------------------------------------------
 # Data pipeline orchestrator
 # ---------------------------------------------------------------------------
->>>>>>> e0a8947f
 
 class DataPipeline:
-    """Orchestrates data collection from multiple sources."""
-    
+    """Collect data from external services and persist it to the database."""
+
     def __init__(
         self,
+        db: Optional[SQLAlchemyDatabase] = None,
+        *,
         yad2: Optional[Yad2Collector] = None,
         gis: Optional[GISCollector] = None,
         gov: Optional[GovCollector] = None,
         rami: Optional[RamiCollector] = None,
-        mavat: Optional[MavatCollector] = None,
-        db_session=None
     ) -> None:
-        """Initialize the data pipeline with collectors."""
+        self.db = db or SQLAlchemyDatabase()
         self.yad2 = yad2 or Yad2Collector()
         self.gis = gis or GISCollector()
         self.gov = gov or GovCollector()
         self.rami = rami or RamiCollector()
-        self.mavat = mavat or MavatCollector()
-        self.db_session = db_session
-        
-        # Validate all collectors implement the required interface
-        self._validate_collectors()
-    
-    def _validate_collectors(self) -> None:
-        """Validate that all collectors implement the required interface."""
-        collectors = [self.yad2, self.gis, self.gov, self.rami, self.mavat]
-        for collector in collectors:
-            if not isinstance(collector, BaseCollector):
-                raise TypeError(f"Collector {collector} must inherit from BaseCollector")
-    
+
+        # Ensure database is ready
+        self.db.init_db()
+        try:
+            self.db.create_tables()
+        except Exception:
+            # Tables might already exist – ignore
+            pass
+
+    # ------------------------------------------------------------------
+    def _store_listing(self, session, listing: RealEstateListing) -> Listing:
+        obj = Listing(
+            title=listing.title,
+            price=listing.price,
+            address=listing.address,
+            rooms=listing.rooms,
+            floor=listing.floor,
+            size=listing.size,
+            property_type=listing.property_type,
+            description=listing.description,
+            url=listing.url,
+            listing_id=listing.listing_id,
+        )
+        if listing.coordinates:
+            try:
+                obj.longitude = listing.coordinates[0]
+                obj.latitude = listing.coordinates[1]
+            except Exception:
+                pass
+        session.add(obj)
+        session.flush()  # populate id
+        return obj
+
+    def _add_source_record(self, session, listing_id: int, source: str, data: Any) -> None:
+        session.add(SourceRecord(listing_id=listing_id, source=source, data=data))
+
+    def _add_transactions(self, session, listing_id: int, deals: Iterable[Any]) -> None:
+        for d in deals:
+            raw = d.to_dict() if hasattr(d, "to_dict") else dict(d)
+            session.add(
+                Transaction(
+                    listing_id=listing_id,
+                    deal_date=raw.get("deal_date"),
+                    deal_amount=raw.get("deal_amount"),
+                    rooms=raw.get("rooms"),
+                    floor=raw.get("floor"),
+                    asset_type=raw.get("asset_type"),
+                    year_built=raw.get("year_built"),
+                    area=raw.get("area"),
+                    raw=raw,
+                )
+            )
+
+    # ------------------------------------------------------------------
     def run(self, address: str, house_number: int, max_pages: int = 1) -> List[int]:
-<<<<<<< HEAD
-        """Run the data pipeline for a given address."""
-        logger.info(f"Starting data pipeline for {address} {house_number}")
-        
-        # Get coordinates from address
-        try:
-            x, y = self.gis.geocode(address, house_number)
-        except Exception as e:
-            logger.warning(f"Failed to geocode address: {e}")
-            x, y = 0.0, 0.0
-        
-        # Get block and parcel from GIS data
-        gis_data = self.gis.collect(x, y)
-        block, parcel = self.gis.extract_block_parcel(gis_data)
-        
-        # Collect data from all sources
-        results = []
-        
-        # Collect from Yad2
-        try:
-            yad2_data = self.yad2.collect(address=address, max_pages=max_pages)
-            if yad2_data:
-                results.extend(yad2_data)
-        except Exception as e:
-            logger.warning(f"Failed to collect Yad2 data: {e}")
-        
-        # Collect from GIS (already collected above)
-        if gis_data:
-            results.append({"source": "gis", "data": gis_data})
-        
-        # Collect from Government sources
-        try:
-            gov_data = self.gov.collect(block=block, parcel=parcel, address=address)
-            if gov_data:
-                results.append({"source": "gov", "data": gov_data})
-        except Exception as e:
-            logger.warning(f"Failed to collect government data: {e}")
-        
-        # Collect from Rami
-        try:
-            rami_data = self.rami.collect(block=block, parcel=parcel)
-            if rami_data:
-                results.append({"source": "rami", "data": rami_data})
-        except Exception as e:
-            logger.warning(f"Failed to collect RAMI data: {e}")
-        
-        # Collect from Mavat
-        try:
-            mavat_plans = self.mavat.collect(block, parcel)
-            if mavat_plans:
-                results.append({"source": "mavat", "data": mavat_plans})
-        except Exception as e:
-            logger.warning(f"Failed to collect Mavat data: {e}")
-        
-        logger.info(f"Data pipeline completed. Found {len(results)} results.")
-        return results
-    
-    def _parse_address(self, address: str, house_number: int) -> tuple[str, str]:
-        """Parse address to extract block and parcel numbers."""
-        # This is a simplified implementation
-        # In practice, you'd want more sophisticated address parsing
-        return "1", "1"  # Placeholder values
-    
-    def _add_source_record(self, session, listing_id: int, source: str, data: List[Dict[str, Any]]) -> None:
-        """Add source record to database."""
-        if not self.db_session:
-            return
-            
-        # Implementation would go here
-        logger.info(f"Adding {len(data)} records from {source} for listing {listing_id}")
-=======
         """Run the pipeline for a given address.
 
         Returns a list of database ``Listing`` IDs that were created.
@@ -312,5 +277,4 @@
     "GISCollector",
     "GovCollector",
     "RamiCollector",
-]
->>>>>>> e0a8947f
+]