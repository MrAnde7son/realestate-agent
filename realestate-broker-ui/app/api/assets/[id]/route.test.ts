--- conflicted
+++ resolved
@@ -105,11 +105,7 @@
       
       // Verify backend was called
       expect(global.fetch).toHaveBeenCalledWith(
-<<<<<<< HEAD
         'http://127.0.0.1:8000/api/assets/101'
-=======
-        `${process.env.BACKEND_URL || 'http://localhost:8000'}/api/assets/101`
->>>>>>> 51594e61
       )
     })
 
