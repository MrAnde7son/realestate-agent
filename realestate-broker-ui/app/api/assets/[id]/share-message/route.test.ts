import { describe, it, expect, vi, beforeEach, afterAll } from 'vitest'
import { POST } from './route'
import { NextRequest } from 'next/server'

const originalFetch = global.fetch

describe('/api/assets/[id]/share-message', () => {
  beforeEach(() => {
    global.fetch = vi.fn()
  })

  afterAll(() => {
    global.fetch = originalFetch
  })

  it('returns message from backend', async () => {
    ;(global.fetch as any).mockResolvedValue({
      ok: true,
      status: 200,
      headers: { get: () => 'application/json' },
      json: async () => ({ message: 'msg' }),
<<<<<<< HEAD
      text: async () => ''
=======
      text: async () => JSON.stringify({ message: 'msg' })
>>>>>>> 44404ebb
    })
    const req = new NextRequest(
      'http://localhost:3000/api/assets/1/share-message',
      {
        method: 'POST',
        body: JSON.stringify({ language: 'en' }),
        headers: { 'Content-Type': 'application/json' }
      }
    )
    const params = { id: '1' }
    const res = await POST(req, { params })
    const data = await res.json()
    expect(res.status).toBe(200)
    expect(data.message).toBe('msg')
    expect(global.fetch).toHaveBeenCalledWith(
      'http://localhost:8000/api/assets/1/share-message/',
      {
        method: 'POST',
        headers: { 'Content-Type': 'application/json' },
        body: JSON.stringify({ language: 'en' })
      }
    )
  })

  it('handles backend failure', async () => {
    ;(global.fetch as any).mockResolvedValue({
      ok: false,
      status: 500,
      statusText: 'Internal Server Error',
<<<<<<< HEAD
      headers: { get: () => 'application/json' },
=======
      headers: { get: () => 'text/plain' },
      json: async () => ({ error: 'fail' }),
>>>>>>> 44404ebb
      text: async () => 'fail'
    })

    const req = new NextRequest(
      'http://localhost:3000/api/assets/1/share-message',
      {
        method: 'POST',
        body: JSON.stringify({ language: 'en' }),
        headers: { 'Content-Type': 'application/json' }
      }
    )
    const params = { id: '1' }
    const res = await POST(req, { params })
    expect(res.status).toBe(500)
  })
})<|MERGE_RESOLUTION|>--- conflicted
+++ resolved
@@ -19,11 +19,7 @@
       status: 200,
       headers: { get: () => 'application/json' },
       json: async () => ({ message: 'msg' }),
-<<<<<<< HEAD
-      text: async () => ''
-=======
       text: async () => JSON.stringify({ message: 'msg' })
->>>>>>> 44404ebb
     })
     const req = new NextRequest(
       'http://localhost:3000/api/assets/1/share-message',
@@ -53,12 +49,8 @@
       ok: false,
       status: 500,
       statusText: 'Internal Server Error',
-<<<<<<< HEAD
-      headers: { get: () => 'application/json' },
-=======
       headers: { get: () => 'text/plain' },
       json: async () => ({ error: 'fail' }),
->>>>>>> 44404ebb
       text: async () => 'fail'
     })
 
