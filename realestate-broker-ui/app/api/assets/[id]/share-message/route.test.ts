--- conflicted
+++ resolved
@@ -18,12 +18,8 @@
       ok: true,
       status: 200,
       headers: { get: () => 'application/json' },
-<<<<<<< HEAD
-      json: async () => ({ message: 'msg' })
-=======
       json: async () => ({ message: 'msg' }),
       text: async () => JSON.stringify({ message: 'msg' })
->>>>>>> c6abea2e
     })
     const req = new NextRequest(
       'http://localhost:3000/api/assets/1/share-message',
@@ -52,17 +48,10 @@
     ;(global.fetch as any).mockResolvedValue({
       ok: false,
       status: 500,
-<<<<<<< HEAD
-      statusText: 'Server Error',
-      headers: { get: () => 'application/json' },
-      json: async () => ({ error: 'fail' }),
-      text: async () => JSON.stringify({ error: 'fail' })
-=======
       statusText: 'Internal Server Error',
       headers: { get: () => 'text/plain' },
       json: async () => ({ error: 'fail' }),
       text: async () => 'fail'
->>>>>>> c6abea2e
     })
 
     const req = new NextRequest(
