--- conflicted
+++ resolved
@@ -52,20 +52,7 @@
   const backendUrl = process.env.BACKEND_URL || 'http://127.0.0.1:8000'
   const token = cookies().get('access_token')?.value
   
-<<<<<<< HEAD
   // Assets endpoint is open to everyone - no authentication required
-=======
-  // Validate token
-  const tokenValidation = validateToken(token)
-  if (!tokenValidation.isValid) {
-    console.log('❌ Assets API - Token validation failed:', tokenValidation.error)
-    const response = NextResponse.json({ error: 'Unauthorized - Token expired or invalid' }, { status: 401 })
-    response.cookies.delete('access_token')
-    response.cookies.delete('refresh_token')
-    return response
-  }
-  
->>>>>>> 6e1e6d7d
   try {
     const res = await fetch(`${backendUrl}/api/assets/`, {
       headers: {
