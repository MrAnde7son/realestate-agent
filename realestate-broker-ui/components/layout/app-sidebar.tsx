--- conflicted
+++ resolved
@@ -141,7 +141,6 @@
               <Link
                 key={item.name}
                 href={item.href}
-<<<<<<< HEAD
                 className={cn(
                   "flex items-center gap-2 rounded-lg px-3 py-2 text-sm transition-colors",
                   active
@@ -150,16 +149,6 @@
                 )}
               >
                 <item.icon
-=======
->>>>>>> bae26036
-                  className={cn(
-                    "flex items-center gap-2 rounded-lg px-3 py-2 text-sm transition-colors",
-                    active
-                      ? "bg-primary/10 text-primary font-semibold"
-                      : "text-muted-foreground hover:text-foreground hover:bg-muted/40"
-                  )}
-                >
-                  <item.icon
                     className={cn(
                       "h-4 w-4",
                       active && "text-primary"
