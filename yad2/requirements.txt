--- conflicted
+++ resolved
@@ -27,11 +27,7 @@
 pytest-mock>=3.6.0
 
 # MCP Integration
-<<<<<<< HEAD
-fastmcp>=0.1.0
-=======
 fastmcp==2.11.2
->>>>>>> 6a5921fc
 
 
 uvicorn>=0.30
